--- conflicted
+++ resolved
@@ -34,6 +34,8 @@
 
 let _didAccelerateFun;
 
+var _didAccelerateFun;
+
 /**
  * !#en the device accelerometer reports values for each axis in units of g-force.
  * !#zh 设备重力传感器传递的各个轴的数据。
@@ -51,8 +53,6 @@
     this.timestamp = timestamp || 0;
 };
 
-var _didAccelerateFun;
-
 /**
  * whether enable accelerometer event
  * @method setAccelerometerEnabled
@@ -64,14 +64,9 @@
         return;
 
     _t._accelEnabled = isEnable;
-<<<<<<< HEAD
     let scheduler = cc.director.getScheduler();
     scheduler.enableForTarget(_t);
     if (_t._accelEnabled) {
-=======
-    var scheduler = cc.director.getScheduler();
-    if(_t._accelEnabled){
->>>>>>> 67d46d8b
         _t._registerAccelerometerEvent();
         _t._accelCurTime = 0;
         scheduler.scheduleUpdate(_t);
