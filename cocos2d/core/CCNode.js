/****************************************************************************
 Copyright (c) 2015 Chukong Technologies Inc.

 http://www.cocos2d-x.org

 Permission is hereby granted, free of charge, to any person obtaining a copy
 of this software and associated documentation files (the "Software"), to deal
 in the Software without restriction, including without limitation the rights
 to use, copy, modify, merge, publish, distribute, sublicense, and/or sell
 copies of the Software, and to permit persons to whom the Software is
 furnished to do so, subject to the following conditions:

 The above copyright notice and this permission notice shall be included in
 all copies or substantial portions of the Software.

 THE SOFTWARE IS PROVIDED "AS IS", WITHOUT WARRANTY OF ANY KIND, EXPRESS OR
 IMPLIED, INCLUDING BUT NOT LIMITED TO THE WARRANTIES OF MERCHANTABILITY,
 FITNESS FOR A PARTICULAR PURPOSE AND NONINFRINGEMENT. IN NO EVENT SHALL THE
 AUTHORS OR COPYRIGHT HOLDERS BE LIABLE FOR ANY CLAIM, DAMAGES OR OTHER
 LIABILITY, WHETHER IN AN ACTION OF CONTRACT, TORT OR OTHERWISE, ARISING FROM,
 OUT OF OR IN CONNECTION WITH THE SOFTWARE OR THE USE OR OTHER DEALINGS IN
 THE SOFTWARE.
 ****************************************************************************/

'use strict';

var EventTarget = require('./event/event-target');

var JS = cc.js;
var Flags = cc.Object.Flags;
var Destroying = Flags.Destroying;
var DontDestroy = Flags.DontDestroy;
//var RegisteredInEditor = Flags.RegisteredInEditor;

/**
 * !#en The event type supported by Node
 * !#zh Node 支持的事件类型
 * @enum Node.EventType
 * @static
 * @namespace Node
 */
var EventType = cc.Enum({
    /**
     * !#en The event type for touch start event, you can use its value directly: 'touchstart'
     * !#zh 当手指触摸到屏幕时。
     * @property TOUCH_START
     * @type {String}
     * @static
     */
    TOUCH_START: 'touchstart',
    /**
     * !#en The event type for touch move event, you can use its value directly: 'touchmove'
     * !#zh 当手指在屏幕上目标节点区域内移动时。
     * @property TOUCH_MOVE
     * @type {String}
     * @value 1
     * @static
     */
    TOUCH_MOVE: 'touchmove',
    /**
     * !#en The event type for touch end event, you can use its value directly: 'touchend'
     * !#zh 当手指在目标节点区域内离开屏幕时。
     * @property TOUCH_END
     * @type {String}
     * @static
     */
    TOUCH_END: 'touchend',
    /**
     * !#en The event type for touch end event, you can use its value directly: 'touchcancel'
     * !#zh 当手指在目标节点区域外离开屏幕时。
     * @property TOUCH_CANCEL
     * @type {String}
     * @static
     */
    TOUCH_CANCEL: 'touchcancel',

    /**
     * !#en The event type for mouse down events, you can use its value directly: 'mousedown'
     * !#zh 当鼠标按下时触发一次。
     * @property MOUSE_DOWN
     * @type {String}
     * @static
     */
    MOUSE_DOWN: 'mousedown',
    /**
     * !#en The event type for mouse move events, you can use its value directly: 'mousemove'
     * !#zh 当鼠标在目标节点在目标节点区域中移动时，不论是否按下。
     * @property MOUSE_MOVE
     * @type {String}
     * @static
     */
    MOUSE_MOVE: 'mousemove',
    /**
     * !#en The event type for mouse enter target events, you can use its value directly: 'mouseenter'
     * !#zh 当鼠标移入目标节点区域时，不论是否按下。
     * @property MOUSE_ENTER
     * @type {String}
     * @static
     */
    MOUSE_ENTER: 'mouseenter',
    /**
     * !#en The event type for mouse leave target events, you can use its value directly: 'mouseleave'
     * !#zh 当鼠标移出目标节点区域时，不论是否按下。
     * @property MOUSE_LEAVE
     * @type {String}
     * @static
     */
    MOUSE_LEAVE: 'mouseleave',
    /**
     * !#en The event type for mouse up events, you can use its value directly: 'mouseup'
     * !#zh 当鼠标从按下状态松开时触发一次。
     * @property MOUSE_UP
     * @type {String}
     * @static
     */
    MOUSE_UP: 'mouseup',
    /**
     * !#en The event type for mouse wheel events, you can use its value directly: 'mousewheel'
     * !#zh 当鼠标滚轮滚动时。
     * @property MOUSE_WHEEL
     * @type {String}
     * @static
     */
    MOUSE_WHEEL: 'mousewheel',
});

var _touchEvents = [
    EventType.TOUCH_START,
    EventType.TOUCH_MOVE,
    EventType.TOUCH_END,
    EventType.TOUCH_CANCEL,
];
var _mouseEvents = [
    EventType.MOUSE_DOWN,
    EventType.MOUSE_ENTER,
    EventType.MOUSE_MOVE,
    EventType.MOUSE_LEAVE,
    EventType.MOUSE_UP,
    EventType.MOUSE_WHEEL,
];

var currentHovered = null;

var _touchStartHandler = function (touch, event) {
    var pos = touch.getLocation();
    var node = this.owner;

    if (node._hitTest(pos, this)) {
        event.type = EventType.TOUCH_START;
        event.touch = touch;
        event.bubbles = true;
        node.dispatchEvent(event);
        return true;
    }
    return false;
};
var _touchMoveHandler = function (touch, event) {
    var node = this.owner;
    event.type = EventType.TOUCH_MOVE;
    event.touch = touch;
    event.bubbles = true;
    node.dispatchEvent(event);
};
var _touchEndHandler = function (touch, event) {
    var pos = touch.getLocation();
    var node = this.owner;

    if (node._hitTest(pos, this)) {
        event.type = EventType.TOUCH_END;
    }
    else {
        event.type = EventType.TOUCH_CANCEL;
    }
    event.touch = touch;
    event.bubbles = true;
    node.dispatchEvent(event);
};

var _mouseDownHandler = function (event) {
    var pos = event.getLocation();
    var node = this.owner;

    if (node._hitTest(pos, this)) {
        event.type = EventType.MOUSE_DOWN;
        node.dispatchEvent(event);
        event.stopPropagation();
    }
};
var _mouseMoveHandler = function (event) {
    var pos = event.getLocation();
    var node = this.owner;
    if (node._hitTest(pos, this)) {
        event.stopPropagation();
        if (!this._previousIn) {
            // Fix issue when hover node switched, previous hovered node won't get MOUSE_LEAVE notification
            if (currentHovered) {
                event.type = EventType.MOUSE_LEAVE;
                currentHovered.owner.dispatchEvent(event);
                currentHovered._previousIn = false;
            }
            currentHovered = this;
            event.type = EventType.MOUSE_ENTER;
            node.dispatchEvent(event);
            this._previousIn = true;
        }
        event.type = EventType.MOUSE_MOVE;
        node.dispatchEvent(event);
    }
    else if (this._previousIn) {
        event.type = EventType.MOUSE_LEAVE;
        node.dispatchEvent(event);
        this._previousIn = false;
        currentHovered = null;
    }
};
var _mouseUpHandler = function (event) {
    var pos = event.getLocation();
    var node = this.owner;

    if (node._hitTest(pos, this)) {
        event.type = EventType.MOUSE_UP;
        node.dispatchEvent(event);
        event.stopPropagation();
    }
};
var _mouseWheelHandler = function (event) {
    var pos = event.getLocation();
    var node = this.owner;

    if (node._hitTest(pos, this)) {
        event.type = EventType.MOUSE_WHEEL;
        node.dispatchEvent(event);
        //FIXME: separate wheel event and other mouse event.
        // event.stopPropagation();
    }
};

var _searchMaskParent = function (node) {
    if (cc.Mask) {
        var index = 0;
        var mask = null;
        for (var curr = node; curr && curr instanceof cc.Node; curr = curr.parent, ++index) {
            mask = curr.getComponent(cc.Mask);
            if (mask) {
                return {
                    index: index,
                    node: curr
                };
            }
        }
    }

    return null;
};

function getConstructor (typeOrClassName) {
    if ( !typeOrClassName ) {
        cc.error('getComponent: Type must be non-nil');
        return null;
    }
    if (typeof typeOrClassName === 'string') {
        return JS.getClassByName(typeOrClassName);
    }

    return typeOrClassName;
}

function findComponent (node, constructor) {
    for (var i = 0; i < node._components.length; ++i) {
        var comp = node._components[i];
        if (comp instanceof constructor) {
            return comp;
        }
    }
    return null;
}

function findComponents (node, constructor, components) {
    for (var i = 0; i < node._components.length; ++i) {
        var comp = node._components[i];
        if (comp instanceof constructor) {
            components.push(comp);
        }
    }
}

function findChildComponent (children, constructor) {
    for (var i = 0; i < children.length; ++i) {
        var node = children[i];
        var comp = findComponent(node, constructor);
        if (comp) {
            return comp;
        }
        else if (node.children.length > 0) {
            comp = findChildComponent(node.children, constructor);
            if (comp) {
                return comp;
            }
        }
    }
    return null;
}

function findChildComponents (children, constructor, components) {
    for (var i = 0; i < children.length; ++i) {
        var node = children[i];
        findComponents(node, constructor, components);
        if (node._children.length > 0) {
            findChildComponents(node._children, constructor, components);
        }
    }
}

/**
 * !#en
 * Class of all entities in Cocos Creator scenes.<br/>
 * Node also inherits from {{#crossLink "EventTarget"}}Event Target{{/crossLink}}, it permits Node to dispatch events.
 * For events supported by Node, please refer to {{#crossLink "Node.EventType"}}{{/crossLink}}
 * !#zh
 * Cocos Creator 场景中的所有节点类。节点也继承了 {{#crossLink "EventTarget"}}EventTarget{{/crossLink}}，它允许节点发送事件。<br/>
 * 支持的节点事件，请参阅 {{#crossLink "Node.EventType"}}{{/crossLink}}。
 * @class Node
 * @extends _BaseNode
 */
var Node = cc.Class({
    name: 'cc.Node',
    extends: require('./utils/base-node'),
    mixins: [EventTarget],

    properties: {
        /**
         * !#en
         * The local active state of this node.<br/>
         * Note that a Node may be inactive because a parent is not active, even if this returns true.<br/>
         * Use {{#crossLink "Node/activeInHierarchy:property"}}{{/crossLink}} if you want to check if the Node is actually treated as active in the scene.
         * !#zh
         * 当前节点的自身激活状态。<br/>
         * 值得注意的是，一个节点的父节点如果不被激活，那么即使它自身设为激活，它仍然无法激活。<br/>
         * 如果你想检查节点在场景中实际的激活状态可以使用 {{#crossLink "Node/activeInHierarchy:property"}}{{/crossLink}}。
         * @property active
         * @type {Boolean}
         * @default true
         * @example
         * node.active = false;
         */
        active: {
            get: function () {
                return this._active;
            },
            set: function (value) {
                value = !!value;
                if (this._active !== value) {
                    this._active = value;
                    var canActiveInHierarchy = (this._parent && this._parent._activeInHierarchy);
                    if (canActiveInHierarchy) {
                        this._onActivatedInHierarchy(value);
                        this.emit('active-in-hierarchy-changed', this);
                    }
                }
            }
        },

        /**
         * !#en Indicates whether this node is active in the scene.
         * !#zh 表示此节点是否在场景中激活。
         * @property activeInHierarchy
         * @type {Boolean}
         * @example
         * cc.log("activeInHierarchy: " + node.activeInHierarchy);
         */
        activeInHierarchy: {
            get: function () {
                return this._activeInHierarchy;
            }
        },

        // internal properties

        _active: true,

        /**
         * @property _components
         * @type {Component[]}
         * @default []
         * @readOnly
         * @private
         */
        _components: [],

        /**
         * The PrefabInfo object
         * @property _prefab
         * @type {PrefabInfo}
         * @private
         */
        _prefab: {
            default: null,
            editorOnly: true
        },

        /**
         * If true, the node is an persist node which won't be destroyed during scene transition.
         * If false, the node will be destroyed automatically when loading a new scene. Default is false.
         * @property _persistNode
         * @type {Boolean}
         * @default false
         * @private
         */
        _persistNode: {
            get: function () {
                return (this._objFlags & DontDestroy) > 0;
            },
            set: function (value) {
                if (value) {
                    this._objFlags |= DontDestroy;
                }
                else {
                    this._objFlags &= ~DontDestroy;
                }
            }
        }
    },

    ctor: function () {
        var name = arguments[0];
        this._name = typeof name !== 'undefined' ? name : 'New Node';
        this._activeInHierarchy = false;

        // Support for ActionManager and EventManager
        this.__instanceId = this._id || cc.ClassManager.getNewInstanceId();

        // cache component
        this._widget = null;

        // Touch event listener
        this._touchListener = null;

        // Mouse event listener
        this._mouseListener = null;

        /**
         * Register all related EventTargets,
         * all event callbacks will be removed in _onPreDestroy
         * @property __eventTargets
         * @type {EventTarget[]}
         * @private
         */
        this.__eventTargets = [];

        // Retained actions for JSB
        if (cc.sys.isNative) {
            this._retainedActions = [];
        }
    },

    statics: {
        _DirtyFlags: require('./utils/misc').DirtyFlags
    },

    // OVERRIDES

    destroy: function () {
        if (cc.Object.prototype.destroy.call(this)) {
            // disable hierarchy
            if (this._activeInHierarchy) {
                this._deactivateChildComponents();
            }
        }
    },

    _onPreDestroy: function () {
        var i, len;

        // marked as destroying
        this._objFlags |= Destroying;

        // detach self and children from editor
        var parent = this._parent;
        var destroyByParent = parent && (parent._objFlags & Destroying);
        if ( !destroyByParent ) {
            if (CC_DEV) {
                this._registerIfAttached(false);
            }
        }

        // destroy children
        var children = this._children;
        for (i = 0, len = children.length; i < len; ++i) {
            // destroy immediate so its _onPreDestroy can be called
            children[i]._destroyImmediate();
        }

        // destroy self components
        for (i = 0, len = this._components.length; i < len; ++i) {
            var component = this._components[i];
            // destroy immediate so its _onPreDestroy can be called
            component._destroyImmediate();
        }
        
        // Actions
        this.stopAllActions();
        this._releaseAllActions();

        // Remove all listeners
        cc.eventManager.removeListeners(this);
        for (i = 0, len = this.__eventTargets.length; i < len; ++i) {
            var target = this.__eventTargets[i];
            target && target.targetOff(this);
        }
        this.__eventTargets.length = 0;

        // remove from persist
        if (this._persistNode) {
            cc.game.removePersistRootNode(this);
        }

        if ( !destroyByParent ) {
            // remove from parent
            if (parent) {
                var childIndex = parent._children.indexOf(this);
                parent._children.splice(childIndex, 1);
                parent.emit('child-removed', this);
            }

            this._removeSgNode();

            // simulate some destruct logic to make undo system work correctly
            if (CC_EDITOR) {
                // ensure this node can reattach to scene by undo system
                this._parent = null;
            }
        }
        else {
            this._sgNode.release();
        }
    },

    // COMPONENT

    /**
     * !#en
     * Returns the component of supplied type if the node has one attached, null if it doesn't.<br/>
     * You can also get component in the node by passing in the name of the script.
     * !#zh
     * 获取节点上指定类型的组件，如果节点有附加指定类型的组件，则返回，如果没有则为空。<br/>
     * 传入参数也可以是脚本的名称。
     * @method getComponent
     * @param {Function|String} typeOrClassName
     * @returns {Component}
     * @example
     * // get sprite component.
     * var sprite = node.getComponent(cc.Sprite);
     * // get custom test calss.
     * var test = node.getComponent("Test");
     */
    getComponent: function (typeOrClassName) {
        var constructor = getConstructor(typeOrClassName);
        if (constructor) {
            return findComponent(this, constructor);
        }
        return null;
    },

    /**
     * !#en Returns all components of supplied type in the node.
     * !#zh 返回节点上指定类型的所有组件。
     * @method getComponents
     * @param {Function|String} typeOrClassName
     * @returns {Component[]}
     * @example
     * var sprites = node.getComponents(cc.Sprite);
     * var tests = node.getComponents("Test");
     */
    getComponents: function (typeOrClassName) {
        var constructor = getConstructor(typeOrClassName), components = [];
        if (constructor) {
            findComponents(this, constructor, components);
        }

        return components;
    },

    /**
     * !#en Returns the component of supplied type in any of its children using depth first search.
     * !#zh 递归查找所有子节点中第一个匹配指定类型的组件。
     * @method getComponentInChildren
     * @param {Function|String} typeOrClassName
     * @returns {Component}
     * @example
     * var sprite = node.getComponentInChildren(cc.Sprite);
     * var Test = node.getComponentInChildren("Test");
     */
    getComponentInChildren: function (typeOrClassName) {
        var constructor = getConstructor(typeOrClassName);
        if (constructor) {
            return findChildComponent(this._children, constructor);
        }

        return null;
    },

    /**
     * !#en Returns all components of supplied type in any of its children.
     * !#zh 递归查找所有子节点中指定类型的组件。
     * @method getComponentsInChildren
     * @param {Function|String} typeOrClassName
     * @returns {Component[]}
     * @example
     * var sprites = node.getComponentsInChildren(cc.Sprite);
     * var tests = node.getComponentsInChildren("Test");
     */
    getComponentsInChildren: function (typeOrClassName) {
        var constructor = getConstructor(typeOrClassName), components = [];
        if (constructor) {
            findChildComponents(this._children, constructor, components);
        }

        return components;
    },

    _checkMultipleComp: CC_EDITOR && function (ctor) {
        var err, existing = this.getComponent(ctor._disallowMultiple);
        if (existing) {
            if (existing.constructor === ctor) {
                err = 'Can\'t add component "%s" because %s already contains the same component.';
                cc.error(err, JS.getClassName(ctor), this._name);
            }
            else {
                err = 'Can\'t add component "%s" to %s because it conflicts with the existing "%s" derived component.';
                cc.error(err, JS.getClassName(ctor), this._name, JS.getClassName(existing));
            }
            return false;
        }
        return true;
    },

    /**
     * !#en Adds a component class to the node. You can also add component to node by passing in the name of the script.
     * !#zh 向节点添加一个指定类型的组件类，你还可以通过传入脚本的名称来添加组件。
     * @method addComponent
     * @param {Function|String} typeOrClassName - The constructor or the class name of the component to add
     * @returns {Component} - The newly added component
     * @example
     * var sprite = node.addComponent(cc.Sprite);
     * var test = node.addComponent("Test");
     */
    addComponent: function (typeOrClassName) {

        if ((this._objFlags & Destroying) && CC_EDITOR) {
            cc.error('isDestroying');
            return null;
        }

        // get component

        var constructor;
        if (typeof typeOrClassName === 'string') {
            constructor = JS.getClassByName(typeOrClassName);
            if ( !constructor ) {
                cc.error('addComponent: Failed to get class "%s"', typeOrClassName);
                if (cc._RFpeek()) {
                    cc.error('addComponent: Should not add component ("%s") when the scripts are still loading.', typeOrClassName);
                }
                return null;
            }
        }
        else {
            if ( !typeOrClassName ) {
                cc.error('addComponent: Type must be non-nil');
                return null;
            }
            constructor = typeOrClassName;
        }

        // check component

        if (typeof constructor !== 'function') {
            cc.error('addComponent: The component to add must be a constructor');
            return null;
        }
        if (!cc.isChildClassOf(constructor, cc.Component)) {
            cc.error('addComponent: The component to add must be child class of cc.Component');
            return null;
        }

        if (constructor._disallowMultiple && CC_EDITOR) {
            if (!this._checkMultipleComp(constructor)) {
                return null;
            }
        }

        // check requirement

        var ReqComp = constructor._requireComponent;
        if (ReqComp && !this.getComponent(ReqComp)) {
            var depended = this.addComponent(ReqComp);
            if (!depended) {
                // depend conflicts
                return null;
            }
        }

        //// check conflict
        //
        //if (CC_EDITOR && !_Scene.DetectConflict.beforeAddComponent(this, constructor)) {
        //    return null;
        //}

        //

        var component = new constructor();
        component.node = this;
        this._components.push(component);

        if (this._activeInHierarchy) {
            // call onLoad/onEnable
            component.__onNodeActivated(true);
        }

        return component;
    },

    /**
     * This api should only used by undo system
     * @method _addComponentAt
     * @param {Component} comp
     * @param {Number} index
     * @private
     */
    _addComponentAt: CC_EDITOR && function (comp, index) {
        if (this._objFlags & Destroying) {
            return cc.error('isDestroying');
        }
        if ( !(comp instanceof cc.Component) ) {
            return cc.error('_addComponentAt: The component to add must be a constructor');
        }
        if (index > this._components.length) {
            return cc.error('_addComponentAt: Index out of range');
        }

        // recheck attributes because script may changed
        var ctor = comp.constructor;
        if (ctor._disallowMultiple) {
            if (!this._checkMultipleComp(ctor)) {
                return;
            }
        }
        if (ctor._requireComponent) {
            var depend = this.addComponent(ctor._requireComponent);
            if (!depend) {
                // depend conflicts
                return null;
            }
        }

        comp.node = this;
        this._components.splice(index, 0, comp);

        if (this._activeInHierarchy) {
            // call onLoad/onEnable
            comp.__onNodeActivated(true);
        }
    },

    /**
     * !#en
     * Removes a component identified by the given name or removes the component object given.
     * You can also use component.destroy() if you already have the reference.
     * !#zh
     * 删除节点上的指定组件，传入参数可以是一个组件构造函数或组件名，也可以是已经获得的组件引用。
     * 如果你已经获得组件引用，你也可以直接调用 component.destroy()
     * @method removeComponent
     * @param {String|Function|Component} component - The need remove component.
     * @deprecated please destroy the component to remove it.
     * @example
     * node.removeComponent(cc.Sprite);
     * var Test = require("Test");
     * node.removeComponent(Test);
     */
    removeComponent: function (component) {
        if ( !component ) {
            cc.error('removeComponent: Component must be non-nil');
            return;
        }
        if (typeof component !== 'object') {
            component = this.getComponent(component);
        }
        if (component) {
            component.destroy();
        }
    },

    /**
     * @method _getDependComponent
     * @param {Component} depended
     * @return {Component}
     * @private
     */
    _getDependComponent: CC_EDITOR && function (depended) {
        for (var i = 0; i < this._components.length; i++) {
            var comp = this._components[i];
            if (comp !== depended && comp.isValid && !cc.Object._willDestroy(comp)) {
                var depend = comp.constructor._requireComponent;
                if (depend && depended instanceof depend) {
                    return comp;
                }
            }
        }
        return null;
    },

    // do remove component, only used internally
    _removeComponent: function (component) {
        if (!component) {
            cc.error('Argument must be non-nil');
            return;
        }

        if (!(this._objFlags & Destroying)) {
            var i = this._components.indexOf(component);
            if (i !== -1) {
                this._components.splice(i, 1);
            }
            else if (component.node !== this) {
                cc.error('Component not owned by this entity');
            }
        }
    },

    // INTERNAL

    _registerIfAttached: CC_DEV && function (register) {
        if (register) {
            cc.engine.attachedObjsForEditor[this.uuid] = this;
            cc.engine.emit('node-attach-to-scene', {target: this});
            //this._objFlags |= RegisteredInEditor;
        }
        else {
            cc.engine.emit('node-detach-from-scene', {target: this});
            delete cc.engine.attachedObjsForEditor[this._id];
        }
        var children = this._children;
        for (var i = 0, len = children.length; i < len; ++i) {
            var child = children[i];
            child._registerIfAttached(register);
        }
    },

    _onActivatedInHierarchy: function (newActive) {
        this._activeInHierarchy = newActive;

        // component maybe added during onEnable, and the onEnable of new component is already called
        // so we should record the origin length
        var originCount = this._components.length;
        for (var c = 0; c < originCount; ++c) {
            var component = this._components[c];
            if ( !(component instanceof cc.Component) ) {
                if (CC_EDITOR) {
                    cc.error('Sorry, the component of "%s" which with an index of %s is corrupted! It has been removed.', this.name, c);
                    console.log('Corrupted component value:', component);
                }
                if (component) {
                    this._removeComponent(component);
                }
                else {
                    this._components.splice(c, 1);
                }
                --c;
                --originCount;
            }
            else {
                component.__onNodeActivated(newActive);
            }
        }
        // activate children recursively
        for (var i = 0, len = this.childrenCount; i < len; ++i) {
            var child = this._children[i];
            if (child._active) {
                child._onActivatedInHierarchy(newActive);
            }
        }
        // activate or desactivate ActionManager, EventManager
        // Activate
        if (newActive) {
            cc.director.getActionManager().resumeTarget(this);
            cc.eventManager.resumeTarget(this);
        }
        // Desactivate
        else {
            cc.director.getActionManager().pauseTarget(this);
            cc.eventManager.pauseTarget(this);
        }
    },

    _onHierarchyChanged: function (oldParent) {
        var newParent = this._parent;
        if (this._persistNode && !(newParent instanceof cc.Scene)) {
            cc.game.removePersistRootNode(this);
            if (CC_EDITOR) {
                cc.warn('Set "%s" to normal node (not persist root node).');
            }
        }
        var activeInHierarchyBefore = this._active && !!(oldParent && oldParent._activeInHierarchy);
        var shouldActiveNow = this._active && !!(newParent && newParent._activeInHierarchy);
        if (activeInHierarchyBefore !== shouldActiveNow) {
            this._onActivatedInHierarchy(shouldActiveNow);
        }
        if (CC_DEV) {
            var scene = cc.director.getScene();
            var inCurrentSceneBefore = oldParent && oldParent.isChildOf(scene);
            var inCurrentSceneNow = newParent && newParent.isChildOf(scene);
            if (!inCurrentSceneBefore && inCurrentSceneNow) {
                // attached
                this._registerIfAttached(true);
            }
            else if (inCurrentSceneBefore && !inCurrentSceneNow) {
                // detached
                this._registerIfAttached(false);
            }

            // update prefab
            var newPrefabRoot = newParent && newParent._prefab && newParent._prefab.root;
            var myPrefabInfo = this._prefab;
            if (myPrefabInfo) {
                if (newPrefabRoot) {
                    // change prefab
                    _Scene.PrefabUtils.linkPrefab(newPrefabRoot._prefab.asset, newPrefabRoot, this);
                }
                else if (myPrefabInfo.root !== this) {
                    // detach from prefab
                    _Scene.PrefabUtils.unlinkPrefab(this);
                }
            }
            else if (newPrefabRoot) {
                // attach to prefab
                _Scene.PrefabUtils.linkPrefab(newPrefabRoot._prefab.asset, newPrefabRoot, this);
            }

            // conflict detection
            _Scene.DetectConflict.afterAddChild(this);
        }
    },

    _deactivateChildComponents: function () {
        // 和 _onActivatedInHierarchy 类似但不修改 this._activeInHierarchy
        var originCount = this._components.length;
        for (var c = 0; c < originCount; ++c) {
            var component = this._components[c];
            component.__onNodeActivated(false);
        }
        // deactivate children recursively
        for (var i = 0, len = this.childrenCount; i < len; ++i) {
            var entity = this._children[i];
            if (entity._active) {
                entity._deactivateChildComponents();
            }
        }
    },

    _instantiate: function () {
        var clone = cc.instantiate._clone(this, this);
        clone._parent = null;

        // init
        if (CC_EDITOR && cc.engine._isPlaying) {
            this._name += ' (Clone)';
        }
        clone._onBatchCreated();

        return clone;
    },

    _onColorChanged: function () {
        // update components if also in scene graph
        for (var c = 0; c < this._components.length; ++c) {
            var comp = this._components[c];
            if (comp instanceof cc._SGComponent && comp.isValid && comp._sgNode) {
                comp._sgNode.setColor(this._color);
                if ( !this._cascadeOpacityEnabled ) {
                    comp._sgNode.setOpacity(this._opacity);
                }
            }
        }
    },

    _onCascadeChanged: function () {
        // update components which also in scene graph
        var opacity = this._cascadeOpacityEnabled ? 255 : this._opacity;
        for (var c = 0; c < this._components.length; ++c) {
            var comp = this._components[c];
            if (comp instanceof cc._SGComponent && comp.isValid && comp._sgNode) {
                comp._sgNode.setOpacity(opacity);
            }
        }
    },

    _onAnchorChanged: function () {
        // update components if also in scene graph
        for (var c = 0; c < this._components.length; ++c) {
            var comp = this._components[c];
            if (comp instanceof cc._SGComponent && comp.isValid && comp._sgNode) {
                comp._sgNode.setAnchorPoint(this._anchorPoint);
                comp._sgNode.ignoreAnchorPointForPosition(this.__ignoreAnchor);
            }
        }
    },

    _onOpacityModifyRGBChanged: function () {
        for (var c = 0; c < this._components.length; ++c) {
            var comp = this._components[c];
            if (comp instanceof cc._SGComponent && comp.isValid && comp._sgNode) {
                comp._sgNode.setOpacityModifyRGB(this._opacityModifyRGB);
            }
        }
    },

// EVENTS
    /**
     * !#en
     * Register a callback of a specific event type on Node.<br/>
     * Use this method to register touch or mouse event permit propagation based on scene graph,
     * you can propagate the event to the parents or swallow it by calling stopPropagation on the event.<br/>
     * It's the recommended way to register touch/mouse event for Node, 
     * please do not use cc.eventManager directly for Node.
     * !#zh
     * 在节点上注册指定类型的回调函数，也可以设置 target 用于绑定响应函数的调用者。<br/>
     * 同时您可以将事件派发到父节点或者通过调用 stopPropagation 拦截它。<br/>
     * 推荐使用这种方式来监听节点上的触摸或鼠标事件，请不要在节点上直接使用 cc.eventManager。
     * @method on
     * @param {String} type - A string representing the event type to listen for.
     * @param {Function} callback - The callback that will be invoked when the event is dispatched.
     *                              The callback is ignored if it is a duplicate (the callbacks are unique).
     * @param {Event} callback.param event
     * @param {Object} [target] - The target to invoke the callback, can be null
     * @return {Function} - Just returns the incoming callback so you can save the anonymous function easier.
     * @example
     * // add Node Touch Event
     * node.on(cc.Node.EventType.TOUCH_START, callback, this.node);
     * node.on(cc.Node.EventType.TOUCH_MOVE, callback, this.node);
     * node.on(cc.Node.EventType.TOUCH_END, callback, this.node);
<<<<<<< HEAD
     * node.on(cc.Node.EventType.TOUCH_END, callback, this.node);
=======
     * node.on(cc.Node.EventType.TOUCH_CANCEL, callback, this.node);
>>>>>>> 00a1ff82
     */
    on: function (type, callback, target) {
        if (_touchEvents.indexOf(type) !== -1) {
            if (!this._touchListener) {
                this._touchListener = cc.EventListener.create({
                    event: cc.EventListener.TOUCH_ONE_BY_ONE,
                    swallowTouches: true,
                    owner: this,
                    mask: _searchMaskParent(this),
                    onTouchBegan: _touchStartHandler,
                    onTouchMoved: _touchMoveHandler,
                    onTouchEnded: _touchEndHandler
                });
                this._touchListener.retain();
                cc.eventManager.addListener(this._touchListener, this);
            }
        }
        else if (_mouseEvents.indexOf(type) !== -1) {
            if (!this._mouseListener) {
                this._mouseListener = cc.EventListener.create({
                    event: cc.EventListener.MOUSE,
                    _previousIn: false,
                    owner: this,
                    mask: _searchMaskParent(this),
                    onMouseDown: _mouseDownHandler,
                    onMouseMove: _mouseMoveHandler,
                    onMouseUp: _mouseUpHandler,
                    onMouseScroll: _mouseWheelHandler,
                });
                this._mouseListener.retain();
                cc.eventManager.addListener(this._mouseListener, this);
            }
        }
        EventTarget.prototype.on.call(this, type, callback, target);
    },

    /**
     * !#en
     * Removes the callback previously registered with the same type, callback, target and or useCapture.
     * This method is merely an alias to removeEventListener.
     * !#zh 删除之前与同类型，回调，目标或 useCapture 注册的回调。
     * @method off
     * @param {String} type - A string representing the event type being removed.
     * @param {Function} callback - The callback to remove.
     * @param {Object} [target] - The target to invoke the callback, if it's not given, only callback without target will be removed
     * @example
     * // remove Node TOUCH_START Event.
     * node.on(cc.Node.EventType.TOUCH_START, callback, this.node);
     * node.off(cc.Node.EventType.TOUCH_START, callback, this.node);
     */
    off: function (type, callback, target) {
        EventTarget.prototype.off.call(this, type, callback, target);

        if (_touchEvents.indexOf(type) !== -1) {
            this._checkTouchListeners();
        }
        else if (_mouseEvents.indexOf(type) !== -1) {
            this._checkMouseListeners();
        }
    },

    /**
     * !#en Removes all callbacks previously registered with the same target.
     * !#zh 移除目标上的所有注册事件。
     * @method targetOff
     * @param {Object} target - The target to be searched for all related callbacks
     * @example
     * node.targetOff(target);
     */
    targetOff: function (target) {
        EventTarget.prototype.targetOff.call(this, target);

        this._checkTouchListeners();
        this._checkMouseListeners();
    },

    _checkTouchListeners: function () {
        if (!(this._objFlags & Destroying) && this._bubblingListeners && this._touchListener) {
            for (var i = 0; i < _touchEvents.length; ++i) {
                if (this._bubblingListeners.has(_touchEvents[i])) {
                    return;
                }
            }

            cc.eventManager.removeListener(this._touchListener);
            this._touchListener = null;
        }
    },
    _checkMouseListeners: function () {
        if (!(this._objFlags & Destroying) && this._bubblingListeners && this._mouseListener) {
            for (var i = 0; i < _mouseEvents.length; ++i) {
                if (this._bubblingListeners.has(_mouseEvents[i])) {
                    return;
                }
            }

            cc.eventManager.removeListener(this._mouseListener);
            this._mouseListener = null;
        }
    },

    _hitTest: function (point, listener) {
        var w = this.width,
            h = this.height;
        var rect = cc.rect(0, 0, w, h);
        var trans = this.getNodeToWorldTransform();
        cc._rectApplyAffineTransformIn(rect, trans);
        var left = point.x - rect.x,
            right = rect.x + rect.width - point.x,
            bottom = point.y - rect.y,
            top = rect.y + rect.height - point.y;
        if (left >= 0 && right >= 0 && top >= 0 && bottom >= 0) {
            if (listener && listener.mask) {
                var mask = listener.mask;
                var parent = this;
                for (var i = 0; parent && i < mask.index; ++i, parent = parent.parent) {}
                // find mask parent, should hit test it
                if (parent === mask.node) {
                    return parent._hitTest(point);
                }
                // mask parent no longer exists
                else {
                    listener.mask = null;
                    return true;
                }
            }
            else {
                return true;
            }
        }
        else {
            return false;
        }
    },

    // Store all bubbling parents that are listening to the same event in the array
    _getBubblingTargets: function (type, array) {
        var parent = this.parent;
        while (parent) {
            if (parent.hasEventListener(type)) {
                array.push(parent);
            }
            parent = parent.parent;
        }
    },

    isRunning: function () {
        return this._activeInHierarchy;
    },

// ACTIONS
    /**
     * !#en
     * Executes an action, and returns the action that is executed.<br/>
     * The node becomes the action's target. Refer to cc.Action's getTarget()<br/>
     * Calling runAction while the node is not active won't have any effect.
     * !#zh
     * 执行并返回该执行的动作。该节点将会变成动作的目标。<br/>
     * 调用 runAction 时，节点自身处于不激活状态将不会有任何效果。
     * @method runAction
     * @param {Action} action
     * @return {Action} An Action pointer
     * @example
     * var action = cc.scaleTo(0.2, 1, 0.6);
     * node.runAction(action);
     */
    runAction: function (action) {
        if (!this.active) 
            return;
        cc.assert(action, cc._LogInfos.Node.runAction);

        if (cc.sys.isNative) {
            this._retainAction(action);
            this._sgNode._owner = this;
        }
        cc.director.getActionManager().addAction(action, this, false);
        return action;
    },

    /**
     * !#en Stops and removes all actions from the running action list .
     * !#zh 停止并且移除所有正在运行的动作列表。
     * @method stopAllActions
     * @example
     * node.stopAllActions();
     */
    stopAllActions: function () {
        cc.director.getActionManager().removeAllActionsFromTarget(this);
    },

    /**
     * !#en Stops and removes an action from the running action list.
     * !#zh 停止并移除指定的动作。
     * @method stopAction
     * @param {Action} action An action object to be removed.
     * @example
     * var action = cc.scaleTo(0.2, 1, 0.6);
     * node.stopAction(action);
     */
    stopAction: function (action) {
        cc.director.getActionManager().removeAction(action);
    },

    /**
     * !#en Removes an action from the running action list by its tag.
     * !#zh 停止并且移除指定标签的动作。
     * @method stopActionByTag
     * @param {Number} tag A tag that indicates the action to be removed.
     * @example
     * node.stopAction(1);
     */
    stopActionByTag: function (tag) {
        if (tag === cc.Action.TAG_INVALID) {
            cc.log(cc._LogInfos.Node.stopActionByTag);
            return;
        }
        cc.director.getActionManager().removeActionByTag(tag, this);
    },

    /**
     * !#en Returns an action from the running action list by its tag.
     * !#zh 通过标签获取指定动作。
     * @method getActionByTag
     * @see cc.Action#getTag and cc.Action#setTag
     * @param {Number} tag
     * @return {Action} The action object with the given tag.
     * @example
     * var action = node.getActionByTag(1);
     */
    getActionByTag: function (tag) {
        if (tag === cc.Action.TAG_INVALID) {
            cc.log(cc._LogInfos.Node.getActionByTag);
            return null;
        }
        cc.director.getActionManager().getActionByTag(tag, this);
    },

    /**
     * !#en
     * Returns the numbers of actions that are running plus the ones that are schedule to run (actions in actionsToAdd and actions arrays).<br/>
     *    Composable actions are counted as 1 action. Example:<br/>
     *    If you are running 1 Sequence of 7 actions, it will return 1. <br/>
     *    If you are running 7 Sequences of 2 actions, it will return 7.</p>
     * !#zh
     * 获取运行着的动作加上正在调度运行的动作的总数。<br/>
     * 例如：<br/>
     * - 如果你正在运行 7 个动作中的 1 个 Sequence，它将返回 1。<br/>
     * - 如果你正在运行 2 个动作中的 7 个 Sequence，它将返回 7。<br/>
     *
     * @method getNumberOfRunningActions
     * @return {Number} The number of actions that are running plus the ones that are schedule to run
     * @example
     * var count = node.getNumberOfRunningActions();
     * cc.log("Running Action Count: " + count);
     */
    getNumberOfRunningActions: function () {
        cc.director.getActionManager().numberOfRunningActionsInTarget(this);
    },

    _retainAction: function (action) {
        if (cc.sys.isNative && action instanceof cc.Action && this._retainedActions.indexOf(action) === -1) {
            this._retainedActions.push(action);
            action.retain();
        }
    },

    _releaseAllActions: function () {
        if (cc.sys.isNative) {
            for (var i = 0; i < this._retainedActions.length; ++i) {
                this._retainedActions[i].release();
            }
            this._retainedActions.length = 0;
        }
    },

});

// In JSB, when inner sg node being replaced, the system event listeners will be cleared.
// We need a mechanisme to guarentee the persistence of system event listeners.
if (cc.sys.isNative) {
    cc.js.getset(Node.prototype, '_sgNode',
        function () {
            return this.__sgNode;
        },
        function (value) {
            this.__sgNode = value;
            if (this._touchListener) {
                this._touchListener.retain();
                cc.eventManager.removeListener(this._touchListener);
                cc.eventManager.addListener(this._touchListener, this);
                this._touchListener.release();
            }
            if (this._mouseListener) {
                this._mouseListener.retain();
                cc.eventManager.removeListener(this._mouseListener);
                cc.eventManager.addListener(this._mouseListener, this);
                this._mouseListener.release();
            }
        },
        true
    );
}

/**
 *
 * @event position-changed
 * @param {Event} event
 * @param {Vec2} event.detail - old position
 */
/**
 * @event rotation-changed
 * @param {Event} event
 * @param {Number} event.detail - old rotation x
 */
/**
 * @event scale-changed
 * @param {Event} event
 * @param {Vec2} event.detail - old scale
 */
/**
 * @event size-changed
 * @param {Event} event
 * @param {Size} event.detail - old size
 */
/**
 * @event anchor-changed
 * @param {Event} event
 * @param {Vec2} event.detail - old anchor
 */
/**
 * @event color-changed
 * @param {Event} event
 * @param {Color} event.detail - old color
 */
/**
 * @event opacity-changed
 * @param {Event} event
 * @param {Number} event.detail - old opacity
 */
/**
 * @event child-added
 * @param {Event} event
 * @param {Node} event.detail - child
 */
/**
 * @event child-removed
 * @param {Event} event
 * @param {Node} event.detail - child
 */
/**
 * @event child-reorder
 * @param {Event} event
 */
/**
 * !#en
 * Note: This event is only emitted from the top most node whose active value did changed,
 * not including its child nodes.
 * !#zh
 * 注意：此节点激活时，此事件仅从最顶部的节点发出。
 * @event active-in-hierarchy-changed
 * @param {Event} event
 */

/**
 *
 * @event touchstart
 *
 */

Node.EventType = EventType;

cc.Node = module.exports = Node;<|MERGE_RESOLUTION|>--- conflicted
+++ resolved
@@ -1038,11 +1038,7 @@
      * node.on(cc.Node.EventType.TOUCH_START, callback, this.node);
      * node.on(cc.Node.EventType.TOUCH_MOVE, callback, this.node);
      * node.on(cc.Node.EventType.TOUCH_END, callback, this.node);
-<<<<<<< HEAD
-     * node.on(cc.Node.EventType.TOUCH_END, callback, this.node);
-=======
      * node.on(cc.Node.EventType.TOUCH_CANCEL, callback, this.node);
->>>>>>> 00a1ff82
      */
     on: function (type, callback, target) {
         if (_touchEvents.indexOf(type) !== -1) {
