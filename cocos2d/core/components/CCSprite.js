/****************************************************************************
 Copyright (c) 2015 Chukong Technologies Inc.

 http://www.cocos2d-x.org

 Permission is hereby granted, free of charge, to any person obtaining a copy
 of this software and associated documentation files (the "Software"), to deal
 in the Software without restriction, including without limitation the rights
 to use, copy, modify, merge, publish, distribute, sublicense, and/or sell
 copies of the Software, and to permit persons to whom the Software is
 furnished to do so, subject to the following conditions:

 The above copyright notice and this permission notice shall be included in
 all copies or substantial portions of the Software.

 THE SOFTWARE IS PROVIDED "AS IS", WITHOUT WARRANTY OF ANY KIND, EXPRESS OR
 IMPLIED, INCLUDING BUT NOT LIMITED TO THE WARRANTIES OF MERCHANTABILITY,
 FITNESS FOR A PARTICULAR PURPOSE AND NONINFRINGEMENT. IN NO EVENT SHALL THE
 AUTHORS OR COPYRIGHT HOLDERS BE LIABLE FOR ANY CLAIM, DAMAGES OR OTHER
 LIABILITY, WHETHER IN AN ACTION OF CONTRACT, TORT OR OTHERWISE, ARISING FROM,
 OUT OF OR IN CONNECTION WITH THE SOFTWARE OR THE USE OR OTHER DEALINGS IN
 THE SOFTWARE.
 ****************************************************************************/

var SpriteType = cc.SpriteType;

/**
 * Renders a sprite in the scene.
 * @class Sprite
 * @extends _ComponentInSG
 */
var Sprite = cc.Class({
    name: 'cc.Sprite',
    extends: require('./CCComponentInSG'),

    editor: CC_EDITOR && {
        menu: 'i18n:MAIN_MENU.component.renderers/Sprite',
        inspector: 'app://editor/page/inspector/sprite.html'
    },

    properties: {
        _spriteFrame: {
            default: null,
            type: cc.SpriteFrame
        },
        _type: SpriteType.SIMPLE,
        _useOriginalSize: true,

        /**
         * The Sprite Atlas.
         * @property _atlas
         * @type {SpriteAtlas}
         */
        _atlas: {
            default: '',
            type: cc.SpriteAtlas,
            tooltip: 'i18n:COMPONENT.sprite.atlas',
            editorOnly: true,
            visible: true
        },

        /**
         * The sprite frame of the sprite.
         * @property spriteFrame
         * @type {SpriteFrame}
         */
        spriteFrame: {
            get: function () {
                return this._spriteFrame;
            },
            set: function (value, force) {
                var lastSprite = this._spriteFrame;
                this._spriteFrame = value;
                if (this._sgNode) {
                    this._applySpriteFrame(lastSprite);
                    // color cleared after reset texture, should reapply color
                    this._sgNode.setColor(this.node._color);
                    this._sgNode.setOpacity(this.node._opacity);
                }
            },
            type: cc.SpriteFrame,
        },

        /**
         * The sprite type.
         * @property type
         * @type {SpriteType}
         */
        type: {
            get: function () {
                return this._type;
            },
            set: function (value) {
                this._type = value;
                this._sgNode.setRenderingType(this._type);
                // manual settings inset top, bttom, right, left.
                this._applyCapInset();
            },
            type: SpriteType,
            tooltip: 'i18n:COMPONENT.sprite.type',
        },

        useOriginalSize: {
            get: function () {
                return this._useOriginalSize;
            },
            set: function (value) {
                this._useOriginalSize = value;
                if (value) {
                    this._applySpriteSize();
                }
            },
            tooltip: 'i18n:COMPONENT.sprite.original_size',
        },

        /**
         * Only for editor to calculate bounding box.
         */
        localSize: {
            get: function () {
                var sgNode = this._sgNode;
                if (!sgNode) {
                    return cc.size(0, 0);
                }
                return cc.size(sgNode.width, sgNode.height);
            },
            visible: false,
            override: true
        }
    },

    /**
     * Sets whether the sprite is visible or not.
     * @method setVisible
     * @param {Boolean} visible
     * @override
     */
    setVisible: function (visible) {
        this.enabled = visible;
    },

    /**
     * Toggle 9-slice feature.
     * If Scale9Sprite is 9-slice disabled, the Scale9Sprite will rendered as a normal sprite.
     * @method setScale9Enabled
     * @param {Boolean} enabled - True to enable 9-slice, false otherwise.
     */
    setScale9Enabled: function(enabled) {
        this.type = enabled ? cc.SpriteType.SLICED : cc.SpriteType.SIMPLE;
    },

    /**
     * Query whether the Scale9Sprite is enable 9-slice or not.
     * @method isScale9Enabled
     * @return {Boolean} True if 9-slice is enabled, false otherwise.
     */
    isScale9Enabled: function(){
        return this.type === cc.SpriteType.SLICED;
    },

    /**
     * Initializes a 9-slice sprite with a texture file, a delimitation zone and
     * with the specified cap insets.
     * Once the sprite is created, you can then call its "setContentSize:" method
     * to resize the sprite will all it's 9-slice goodness intract.
     * It respects the anchorPoint too.
     *
     * @method initWithFile
     * @param {String} file - The name of the texture file.
     * @param {Rect} rect - The rectangle that describes the sub-part of the texture that
     * is the whole image. If the shape is the whole texture, set this to the texture's full rect.
     * @param {Rect} capInsets - The values to use for the cap insets.
     */
    initWithFile: function (file) {
        this._sgNode.initWithFile(file);
    },

    /**
     * Initializes a 9-slice sprite with an sprite frame and with the specified
     * cap insets.
     * Once the sprite is created, you can then call its "setContentSize:" method
     * to resize the sprite will all it's 9-slice goodness intract.
     * It respects the anchorPoint too.
     *
     * @method initWithSpriteFrame
     * @param {SpriteFrame} spriteFrame - The sprite frame object.
     * @param {Rect} capInsets - The values to use for the cap insets.
     */
    initWithSpriteFrame: function (spriteFrame) {
        this._spriteFrame = spriteFrame;
        this._sgNode.initWithSpriteFrame(spriteFrame);
    },

    /**
     * Initializes a 9-slice sprite with an sprite frame name and with the specified
     * cap insets.
     * Once the sprite is created, you can then call its "setContentSize:" method
     * to resize the sprite will all it's 9-slice goodness intract.
     * It respects the anchorPoint too.
     *
     * @method initWithSpriteFrameName
     * @param {String} spriteFrameName - The sprite frame name.
     * @param {Rect} capInsets - The values to use for the cap insets.
     */
    initWithSpriteFrameName: function (spriteFrameName) {
        var initialized = this._sgNode.initWithSpriteFrame(spriteFrameName);
        if (initialized === false) {
            return;
        }
        this._spriteFrame = this._sgNode.getSpriteFrame();
    },

    /**
     * Query the sprite's original size.
     * @method getOriginalSize
     * @return {Size} Sprite size.
     */
    getOriginalSize: function () {
        return this._sgNode.getOriginalSize();
    },

    /**
     * Change the left sprite's cap inset.
     * @method setInsetLeft
     * @param {Number} leftInset - The values to use for the cap inset.
     */
    setInsetLeft: function(insetLeft){
        this._sgNode.setInsetLeft(insetLeft);
    },

    /**
     * Query the left sprite's cap inset.
     * @method getInsetLeft
     * @return {Number} The left sprite's cap inset.
     */
    getInsetLeft: function(){
        return this._sgNode.getInsetLeft();
    },

    /**
     * Change the top sprite's cap inset.
     * @method setInsetTop
     * @param {Number} topInset - The values to use for the cap inset.
     */
    setInsetTop: function(insetTop){
        this._sgNode.setInsetTop(insetTop);
    },

    /**
     * Query the top sprite's cap inset.
     * @method getInsetTop
     * @return {Number} The top sprite's cap inset.
     */
    getInsetTop: function(){
        return this._sgNode.getInsetTop();
    },

    /**
     * Change the right sprite's cap inset.
     * @method setInsetRight
     * @param {Number} rightInset - The values to use for the cap inset.
     */
    setInsetRight: function(insetRight){
        this._sgNode.setInsetRight(insetRight);
    },

    /**
     * Query the right sprite's cap inset.
     * @method getInsetRight
     * @return {Number} The right sprite's cap inset.
     */
    getInsetRight: function(){
        return this._sgNode.getInsetRight();
    },

    /**
     * Change the bottom sprite's cap inset.
     * @method setInsetBottom
     * @param {Number} bottomInset - The values to use for the cap inset.
     */
    setInsetBottom: function(insetBottom) {
        this._sgNode.setInsetBottom(insetBottom);
    },

    /**
     * @brief Query the bottom sprite's cap inset.
     * @method getInsetBottom
     * @return {Number} The bottom sprite's cap inset.
     */
    getInsetBottom: function(){
        return this._sgNode.getInsetBottom();
    },

    onLoad: function () {
        this._super();
        this.node.on('size-changed', this._resized, this);
    },

    onDestroy: function () {
        this._super();
        this.node.off('size-changed', this._resized, this);
    },

    _applyAtlas: CC_EDITOR && function ( spriteFrame ) {
        // Set atlas
        if (spriteFrame && spriteFrame._atlasUuid) {
            var self = this;
            cc.AssetLibrary.loadAsset(spriteFrame._atlasUuid, function(err, asset) {
                self._atlas = asset;
            });
        } else {
            this._atlas = null;
        }
    },

    _applyCapInset: function () {
        if (this._type === SpriteType.SLICED && this._spriteFrame) {
            var sgNode = this._sgNode;
            sgNode.setInsetTop(this._spriteFrame.insetTop);
            sgNode.setInsetBottom(this._spriteFrame.insetBottom);
            sgNode.setInsetRight(this._spriteFrame.insetRight);
            sgNode.setInsetLeft(this._spriteFrame.insetLeft);
        }
    },

    _applySpriteSize: function () {
        if (this._useOriginalSize && this._spriteFrame) {
            var rect = this._spriteFrame.getRect();
            this.node.setContentSize(cc.size(rect.width, rect.height));
        }
        else {
            this.node.setContentSize(this.node.getContentSize(true));
        }
    },

    _onSpriteFrameLoaded: function (event) {
        var self = this;
        var sgNode = this._sgNode;
        sgNode.setSpriteFrame(self._spriteFrame);
        self._applyCapInset();
        self._applySpriteSize();
        if ( this.enabledInHierarchy && !sgNode.isVisible() ) {
            sgNode.setVisible(true);
        }
    },

    _applySpriteFrame: function (oldFrame) {
        var sgNode = this._sgNode;
        if (oldFrame && oldFrame.off) {
            oldFrame.off('load', this._onSpriteFrameLoaded, this);
        }

        if (this._spriteFrame) {
            if (this._spriteFrame.textureLoaded()) {
                this._onSpriteFrameLoaded(null);
            }
            else {
                this._spriteFrame.once('load', this._onSpriteFrameLoaded, this);
            }
        }
        else {
            sgNode.setVisible(false);
        }

        if (CC_EDITOR) {
            // Set atlas
            this._applyAtlas(this._spriteFrame);
        }
    },

    _createSgNode: function () {
        return new cc.Scale9Sprite();
    },

    _initSgNode: function () {
        var sgNode = this._sgNode;

<<<<<<< HEAD
        this._applySpriteFrame(null);
=======
        if ( !this.enabledInHierarchy ) {
            sgNode.setVisible(false);
        }

        this._applySpriteFrame(sgNode, null);
>>>>>>> e921a2ca

        // should keep the size of the sg node the same as entity,
        // otherwise setContentSize may not take effect
        sgNode.setContentSize(this.node.getContentSize(true));
        this._applySpriteSize();
        
        sgNode.setRenderingType(this._type);
    },

    _resized: function () {
        if (this._useOriginalSize && this._spriteFrame) {
            var rect = this._spriteFrame.getRect();
            var expectedW = rect.width;
            var expectedH = rect.height;
            var actualSize = this.node.getContentSize();
            if (expectedW !== actualSize.width || expectedH !== actualSize.height) {
                this.useOriginalSize = false;
            }
        }
    },
});

var misc = require('../utils/misc');
var SameNameGetSets = ['atlas', 'capInsets', 'insetLeft', 'insetTop', 'insetRight', 'insetBottom'];
var DiffNameGetSets = {
    type: [ null, 'setRenderingType']
};
misc.propertyDefine(Sprite, SameNameGetSets, DiffNameGetSets);

cc.Sprite = module.exports = Sprite;<|MERGE_RESOLUTION|>--- conflicted
+++ resolved
@@ -375,15 +375,11 @@
     _initSgNode: function () {
         var sgNode = this._sgNode;
 
-<<<<<<< HEAD
-        this._applySpriteFrame(null);
-=======
         if ( !this.enabledInHierarchy ) {
             sgNode.setVisible(false);
         }
 
-        this._applySpriteFrame(sgNode, null);
->>>>>>> e921a2ca
+        this._applySpriteFrame(null);
 
         // should keep the size of the sg node the same as entity,
         // otherwise setContentSize may not take effect
