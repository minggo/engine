/****************************************************************************
 Copyright (c) 2013-2016 Chukong Technologies Inc.

 http://www.cocos.com

 Permission is hereby granted, free of charge, to any person obtaining a copy
 of this software and associated engine source code (the "Software"), a limited,
  worldwide, royalty-free, non-assignable, revocable and  non-exclusive license
 to use Cocos Creator solely to develop games on your target platforms. You shall
  not use Cocos Creator software for developing other software or tools that's
  used for developing games. You are not granted to publish, distribute,
  sublicense, and/or sell copies of Cocos Creator.

 The software or tools in this License Agreement are licensed, not sold.
 Chukong Aipu reserves all rights not expressly granted to you.

 THE SOFTWARE IS PROVIDED "AS IS", WITHOUT WARRANTY OF ANY KIND, EXPRESS OR
 IMPLIED, INCLUDING BUT NOT LIMITED TO THE WARRANTIES OF MERCHANTABILITY,
 FITNESS FOR A PARTICULAR PURPOSE AND NONINFRINGEMENT. IN NO EVENT SHALL THE
 AUTHORS OR COPYRIGHT HOLDERS BE LIABLE FOR ANY CLAIM, DAMAGES OR OTHER
 LIABILITY, WHETHER IN AN ACTION OF CONTRACT, TORT OR OTHERWISE, ARISING FROM,
 OUT OF OR IN CONNECTION WITH THE SOFTWARE OR THE USE OR OTHER DEALINGS IN
 THE SOFTWARE.
 ****************************************************************************/

/**
 * !#en
 * Component will register a event to target component's handler.
 * And it will trigger the handler when a certain event occurs.
 *
 * !@zh
 * “EventHandler” 类用来设置场景中的事件回调，
 * 该类允许用户设置回调目标节点，目标组件名，组件方法名，
 * 并可通过 emit 方法调用目标函数。
 * @class Component.EventHandler
 * @example
 * // Create new EventHandler
 * var eventHandler = new cc.Component.EventHandler();
 * eventHandler.target = newTarget;
 * eventHandler.component = "MainMenu";
 * eventHandler.handler = "OnClick";
 * eventHandler.customEventData = "my data";
 */
cc.Component.EventHandler = cc.Class({
    name: 'cc.ClickEvent',
    properties: {
        /**
         * !#en Event target
         * !#zh 目标节点
         * @property target
         * @type {Node}
         * @default null
         */
        target: {
            default: null,
            type: cc.Node,
        },
        /**
         * !#en Component name
         * !#zh 目标组件名
         * @property component
         * @type {String}
         * @default ''
         */
        component: {
            default: '',
        },
        /**
         * !#en Event handler
         * !#zh 响应事件函数名
         * @property handler
         * @type {String}
         * @default ''
         */
        handler: {
            default: '',
        },

        /**
         * !#en Custom Event Data
         * !#zh 自定义事件数据
         * @property customEventData
         * @default ''
         * @type {String}
         */
        customEventData: {
            default: ''
        }
    },

    statics: {
        /**
         * @method emitEvents
         * @param {Component.EventHandler[]} events
         * @param {any} ...params
         * @statics
         */
        emitEvents: CC_JSB ? function (events, ...args) {
            for (var i = 0, l = events.length; i < l; i++) {
                var event = events[i];
                if (!(event instanceof cc.Component.EventHandler)) continue;

                event.emit(args);
            }
        } : function(events) {
            'use strict';
            var args, i, l;
            if (arguments.length > 0) {
                args = new Array(arguments.length - 1);
                for (i = 0, l = args.length; i < l; i++) {
                    args[i] = arguments[i+1];
                }
            }
            for (i = 0, l = events.length; i < l; i++) {
                var event = events[i];
                if (!(event instanceof cc.Component.EventHandler)) continue;

                event.emit(args);
            }
        }
    },

    /**
     * !#en Emit event with params
     * !#zh 触发目标组件上的指定 handler 函数，该参数是回调函数的参数值（可不填）。
     * @method emit
     * @param {Array} params
     * @example
     * // Call Function
     * var eventHandler = new cc.Component.EventHandler();
     * eventHandler.target = newTarget;
     * eventHandler.component = "MainMenu";
     * eventHandler.handler = "OnClick"
     * eventHandler.emit(["param1", "param2", ....]);
     */
    emit: function(params) {
        var target = this.target;
        if (!cc.isValid(target)) return;

        var comp = target.getComponent(this.component);
        if (!cc.isValid(comp)) return;

        var handler = comp[this.handler];
        if (typeof(handler) !== 'function') return;

<<<<<<< HEAD
        if (this.customEventData != null && this.customEventData !== '') {
=======
        if (this.customEventData) {
>>>>>>> 4d264589
            params.push(this.customEventData);
        }

        handler.apply(comp, params);
    }
});<|MERGE_RESOLUTION|>--- conflicted
+++ resolved
@@ -143,11 +143,7 @@
         var handler = comp[this.handler];
         if (typeof(handler) !== 'function') return;
 
-<<<<<<< HEAD
         if (this.customEventData != null && this.customEventData !== '') {
-=======
-        if (this.customEventData) {
->>>>>>> 4d264589
             params.push(this.customEventData);
         }
 
