--- conflicted
+++ resolved
@@ -64,13 +64,8 @@
          */
         defaultClip: {
             default: null,
-<<<<<<< HEAD
-            type: AnimationClip
-=======
             type: AnimationClip,
-            displayName: 'Animation',
             tooltip: 'i18n:COMPONENT.animation.default_clip'
->>>>>>> 26ceb507
         },
 
         /**
@@ -101,11 +96,7 @@
         clips: {
             default: [],
             type: [AnimationClip],
-<<<<<<< HEAD
-=======
-            displayName: 'Animations',
             tooltip: 'i18n:COMPONENT.animation.clips',
->>>>>>> 26ceb507
             visible: true
         },
 
@@ -115,14 +106,10 @@
          * @type {bool}
          * @default true
          */
-<<<<<<< HEAD
-        playOnLoad: true,
-=======
-        playAutomatically: {
+        playOnLoad: {
             default: false,
             tooltip: 'i18n:COMPONENT.animation.play_on_load'
         }
->>>>>>> 26ceb507
     },
 
     onLoad: function () {
