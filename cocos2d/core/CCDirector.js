--- conflicted
+++ resolved
@@ -1492,18 +1492,4 @@
  * @constant
  * @type {Number}
  */
-<<<<<<< HEAD
-cc.Director.PROJECTION_DEFAULT = cc.Director.PROJECTION_2D;
-
-// clear dirtyFlags for EC
-function clearFlags (node) {
-    var children = node._children;
-    for (var i = 0, len = children.length; i < len; i++) {
-        var child = children[i];
-        child._dirtyFlags = 0;
-        clearFlags(child);
-    }
-}
-=======
-cc.Director.PROJECTION_DEFAULT = cc.Director.PROJECTION_2D;
->>>>>>> d5094330
+cc.Director.PROJECTION_DEFAULT = cc.Director.PROJECTION_2D;