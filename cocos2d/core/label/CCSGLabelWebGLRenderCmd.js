--- conflicted
+++ resolved
@@ -56,19 +56,10 @@
 var proto = _ccsg.Label.WebGLRenderCmd.prototype = Object.create(_ccsg.Node.WebGLRenderCmd.prototype);
 cc.js.mixin(proto, _ccsg.Label.TTFLabelBaker.prototype);
 
-<<<<<<< HEAD
-    proto.rendering = function (ctx) {
-        var node = this._node;
-
-=======
 proto.constructor = _ccsg.Label.WebGLRenderCmd;
 
 proto.rendering = function (ctx) {
     var node = this._node;
-    this._rebuildLabelSkin();
->>>>>>> 637d07b1
-
-    this._realRenderingSize = _ccsg.Node.prototype.getContentSize.call(node);
 
     if(node._labelType === _ccsg.Label.Type.TTF ||
       node._labelType === _ccsg.Label.Type.SystemFont){
