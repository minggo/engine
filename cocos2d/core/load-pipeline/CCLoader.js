--- conflicted
+++ resolved
@@ -769,17 +769,7 @@
                 if (asset.nativeUrl) {
                     this.release(asset.nativeUrl);
                 }
-<<<<<<< HEAD
-                var urls = asset.rawUrls;
-                for (let i = 0; i < urls.length; i++) {
-                    this.release(urls[i]);
-                }
-            }
-            else if (asset instanceof cc.Texture2D) {
-                asset.releaseTexture();
-=======
                 asset.destroy();
->>>>>>> ff975841
             }
             if (CC_DEBUG && removed) {
                 this._releasedAssetChecker_DEBUG.setReleased(item, id);
