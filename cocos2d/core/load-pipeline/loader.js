--- conflicted
+++ resolved
@@ -48,12 +48,8 @@
 }
 
 function loadImage (item, callback) {
-<<<<<<< HEAD
-    if (sys.browserType !== sys.BROWSER_TYPE_WECHAT_GAME && !(item.content instanceof Image)) {
-=======
     var image = item.content;
     if (sys.platform !== sys.WECHAT_GAME && !(image instanceof Image)) {
->>>>>>> ff975841
         return new Error('Image Loader: Input item doesn\'t contain Image content');
     }
 
@@ -62,13 +58,9 @@
     var tex = item.texture || new Texture2D();
     tex._uuid = item.uuid;
     tex.url = rawUrl;
-<<<<<<< HEAD
+    tex._nativeAsset = image;
     tex.initWithElement(item.content);
     tex.handleLoadedTexture();
-=======
-    tex._nativeAsset = image;
-    cc.textureCache.cacheImage(rawUrl, tex);
->>>>>>> ff975841
     return tex;
 }
 
