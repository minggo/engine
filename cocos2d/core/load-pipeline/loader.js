/****************************************************************************
 Copyright (c) 2013-2016 Chukong Technologies Inc.

 http://www.cocos.com

 Permission is hereby granted, free of charge, to any person obtaining a copy
 of this software and associated engine source code (the "Software"), a limited,
  worldwide, royalty-free, non-assignable, revocable and  non-exclusive license
 to use Cocos Creator solely to develop games on your target platforms. You shall
  not use Cocos Creator software for developing other software or tools that's
  used for developing games. You are not granted to publish, distribute,
  sublicense, and/or sell copies of Cocos Creator.

 The software or tools in this License Agreement are licensed, not sold.
 Chukong Aipu reserves all rights not expressly granted to you.

 THE SOFTWARE IS PROVIDED "AS IS", WITHOUT WARRANTY OF ANY KIND, EXPRESS OR
 IMPLIED, INCLUDING BUT NOT LIMITED TO THE WARRANTIES OF MERCHANTABILITY,
 FITNESS FOR A PARTICULAR PURPOSE AND NONINFRINGEMENT. IN NO EVENT SHALL THE
 AUTHORS OR COPYRIGHT HOLDERS BE LIABLE FOR ANY CLAIM, DAMAGES OR OTHER
 LIABILITY, WHETHER IN AN ACTION OF CONTRACT, TORT OR OTHERWISE, ARISING FROM,
 OUT OF OR IN CONNECTION WITH THE SOFTWARE OR THE USE OR OTHER DEALINGS IN
 THE SOFTWARE.
 ****************************************************************************/

var JS = require('../platform/js');
var sys = require('../platform/CCSys');
var Pipeline = require('./pipeline');
var Texture2D = require('../textures/CCTexture2D');
var loadUuid = require('./uuid-loader');

function loadNothing (item, callback) {
    return null;
}

function loadJSON (item, callback) {
    if (typeof item.content !== 'string') {
        return new Error('JSON Loader: Input item doesn\'t contain string content');
    }

    try {
        var result = JSON.parse(item.content);
        return result;
    }
    catch (e) {
        return new Error('JSON Loader: Parse json [' + item.id + '] failed : ' + e);
    }
}

function loadImage (item, callback) {
<<<<<<< HEAD
    var image = item.content;
    if (!(image instanceof Image)) {
=======
    if (sys.platform !== sys.WECHAT_GAME && !(item.content instanceof Image)) {
>>>>>>> e57ee274
        return new Error('Image Loader: Input item doesn\'t contain Image content');
    }

    // load cc.Texture2D
    var rawUrl = item.rawUrl;
    var tex = cc.textureCache.getTextureForKey(rawUrl) || new Texture2D();
    tex.url = rawUrl;
    tex._nativeAsset = image;
    cc.textureCache.cacheImage(rawUrl, tex);
    return tex;
}

function loadPlist (item, callback) {
    if (typeof item.content !== 'string') {
        return new Error('Plist Loader: Input item doesn\'t contain string content');
    }
    var result = cc.plistParser.parse(item.content);
    if (result) {
        return result;
    }
    else {
        return new Error('Plist Loader: Parse [' + item.id + '] failed');
    }
}


var defaultMap = {
    // Images
    'png' : loadImage,
    'jpg' : loadImage,
    'bmp' : loadImage,
    'jpeg' : loadImage,
    'gif' : loadImage,
    'ico' : loadImage,
    'tiff' : loadImage,
    'webp' : loadImage,
    'image' : loadImage,

    'json' : loadJSON,
    'ExportJson' : loadJSON,

    'plist' : loadPlist,

    // we embed fnt data inside the asset json file
    // 'fnt' : loadFnt,

    'uuid' : loadUuid,
    'prefab' : loadUuid,
    'fire' : loadUuid,
    'scene' : loadUuid,

    'default' : loadNothing
};

var ID = 'Loader';

/**
 * The loader pipe, it can load several types of files:
 * 1. Images
 * 2. JSON
 * 3. Plist
 * 4. Audio
 * 5. Font
 * 6. Cocos Creator scene
 * It will not interfere with items of unknown type.
 * You can pass custom supported types in the constructor.
 * @class Pipeline.Loader
 */
/**
 * Constructor of Loader, you can pass custom supported types.
 *
 * @method constructor
 * @param {Object} extMap Custom supported types with corresponded handler
 * @example
 *var loader = new Loader({
 *    // This will match all url with `.scene` extension or all url with `scene` type
 *    'scene' : function (url, callback) {}
 *});
 */
var Loader = function (extMap) {
    this.id = ID;
    this.async = true;
    this.pipeline = null;

    this.extMap = JS.mixin(extMap, defaultMap);
};
Loader.ID = ID;

/**
 * Add custom supported types handler or modify existing type handler.
 * @method addHandlers
 * @param {Object} extMap Custom supported types with corresponded handler
 */
Loader.prototype.addHandlers = function (extMap) {
    this.extMap = JS.mixin(this.extMap, extMap);
};

Loader.prototype.handle = function (item, callback) {
    var loadFunc = this.extMap[item.type] || this.extMap['default'];
    return loadFunc.call(this, item, callback);
};

Pipeline.Loader = module.exports = Loader;<|MERGE_RESOLUTION|>--- conflicted
+++ resolved
@@ -48,12 +48,8 @@
 }
 
 function loadImage (item, callback) {
-<<<<<<< HEAD
     var image = item.content;
-    if (!(image instanceof Image)) {
-=======
-    if (sys.platform !== sys.WECHAT_GAME && !(item.content instanceof Image)) {
->>>>>>> e57ee274
+    if (sys.platform !== sys.WECHAT_GAME && !(image instanceof Image)) {
         return new Error('Image Loader: Input item doesn\'t contain Image content');
     }
 
