/****************************************************************************
 Copyright (c) 2008-2010 Ricardo Quesada
 Copyright (c) 2011-2012 cocos2d-x.org
 Copyright (c) 2013-2014 Chukong Technologies Inc.

 http://www.cocos2d-x.org

 Permission is hereby granted, free of charge, to any person obtaining a copy
 of this software and associated documentation files (the "Software"), to deal
 in the Software without restriction, including without limitation the rights
 to use, copy, modify, merge, publish, distribute, sublicense, and/or sell
 copies of the Software, and to permit persons to whom the Software is
 furnished to do so, subject to the following conditions:

 The above copyright notice and this permission notice shall be included in
 all copies or substantial portions of the Software.

 THE SOFTWARE IS PROVIDED "AS IS", WITHOUT WARRANTY OF ANY KIND, EXPRESS OR
 IMPLIED, INCLUDING BUT NOT LIMITED TO THE WARRANTIES OF MERCHANTABILITY,
 FITNESS FOR A PARTICULAR PURPOSE AND NONINFRINGEMENT. IN NO EVENT SHALL THE
 AUTHORS OR COPYRIGHT HOLDERS BE LIABLE FOR ANY CLAIM, DAMAGES OR OTHER
 LIABILITY, WHETHER IN AN ACTION OF CONTRACT, TORT OR OTHERWISE, ARISING FROM,
 OUT OF OR IN CONNECTION WITH THE SOFTWARE OR THE USE OR OTHER DEALINGS IN
 THE SOFTWARE.
 ****************************************************************************/

EventTarget = require("../cocos2d/core/event/event-target");

/**
 * <p>cc.AtlasNode is a subclass of ccsg.Node, it knows how to render a TextureAtlas object. </p>
 *
 * <p>If you are going to render a TextureAtlas consider subclassing cc.AtlasNode (or a subclass of cc.AtlasNode)</p>
 *
 * <p>All features from ccsg.Node are valid</p>
 *
 * <p>You can create a cc.AtlasNode with an Atlas file, the width, the height of each item and the quantity of items to render</p>
 *
 * @class
 * @extends _ccsg.Node
 *
 * @param {String} tile
 * @param {Number} tileWidth
 * @param {Number} tileHeight
 * @param {Number} itemsToRender
 * @example
 * var node = new cc.AtlasNode("pathOfTile", 16, 16, 1);
 *
 * @property {cc.Texture2D}     texture         - Current used texture
 * @property {cc.TextureAtlas}  textureAtlas    - Texture atlas for cc.AtlasNode
 * @property {Number}           quadsToDraw     - Number of quads to draw
 */
cc.AtlasNode = _ccsg.Node.extend(/** @lends cc.AtlasNode# */{
    textureAtlas: null,
    quadsToDraw: 0,

    //! chars per row
    _itemsPerRow: 0,
    //! chars per column
    _itemsPerColumn: 0,
    //! width of each char
    _itemWidth: 0,
    //! height of each char
    _itemHeight: 0,

    // protocol variables
    _opacityModifyRGB: false,
    _blendFunc: null,

    // This variable is only used for CCLabelAtlas FPS display. So plz don't modify its value.
    _ignoreContentScaleFactor: false,
    _className: "AtlasNode",

    _texture: null,
    _textureForCanvas: null,

    /**
     * <p>Constructor function, override it to extend the construction behavior, remember to call "this._super()" in the extended "ctor" function.</p>
     * @param {String} tile
     * @param {Number} tileWidth
     * @param {Number} tileHeight
     * @param {Number} itemsToRender
     */
    ctor: function (tile, tileWidth, tileHeight, itemsToRender) {
<<<<<<< HEAD
        cc.Node.prototype.ctor.call(this);
        EventTarget.call(this);

=======
        _ccsg.Node.prototype.ctor.call(this);
>>>>>>> 067f62a6
        this._blendFunc = {src: cc.BLEND_SRC, dst: cc.BLEND_DST};
        this._ignoreContentScaleFactor = false;
        itemsToRender !== undefined && this.initWithTileFile(tile, tileWidth, tileHeight, itemsToRender);
    },

    _createRenderCmd: function(){
        if(cc._renderType === cc.game.RENDER_TYPE_CANVAS)
            this._renderCmd = new cc.AtlasNode.CanvasRenderCmd(this);
        else
            this._renderCmd = new cc.AtlasNode.WebGLRenderCmd(this);
    },

    /**
     * Updates the Atlas (indexed vertex array).
     * Empty implementation, shall be overridden in subclasses
     * @function
     */
    updateAtlasValues: function () {
        cc.log(cc._LogInfos.AtlasNode.updateAtlasValues);
    },

    /**
     * Get color value of the atlas node
     * @function
     * @return {cc.Color}
     */
    getColor: function () {
        if (this._opacityModifyRGB)
            return this._renderCmd._colorUnmodified;
        return _ccsg.Node.prototype.getColor.call(this);
    },

    /**
     * Set whether color should be changed with the opacity value,
     * if true, node color will change while opacity changes.
     * @function
     * @param {Boolean} value
     */
    setOpacityModifyRGB: function (value) {
        var oldColor = this.color;
        this._opacityModifyRGB = value;
        this.setColor(oldColor);
    },

    /**
     * Get whether color should be changed with the opacity value
     * @function
     * @return {Boolean}
     */
    isOpacityModifyRGB: function () {
        return this._opacityModifyRGB;
    },

    /**
     * Get node's blend function
     * @function
     * @return {cc.BlendFunc}
     */
    getBlendFunc: function () {
        return this._blendFunc;
    },

    /**
     * Set node's blend function
     * This function accept either cc.BlendFunc object or source value and destination value
     * @function
     * @param {Number | cc.BlendFunc} src
     * @param {Number} dst
     */
    setBlendFunc: function (src, dst) {
        if (dst === undefined)
            this._blendFunc = src;
        else
            this._blendFunc = {src: src, dst: dst};
    },

    /**
     * Set the atlas texture
     * @function
     * @param {cc.TextureAtlas} value The texture
     */
    setTextureAtlas: function (value) {
        this.textureAtlas = value;
    },

    /**
     * Get the atlas texture
     * @function
     * @return {cc.TextureAtlas}
     */
    getTextureAtlas: function () {
        return this.textureAtlas;
    },

    /**
     * Get the number of quads to be rendered
     * @function
     * @return {Number}
     */
    getQuadsToDraw: function () {
        return this.quadsToDraw;
    },

    /**
     * Set the number of quads to be rendered
     * @function
     * @param {Number} quadsToDraw
     */
    setQuadsToDraw: function (quadsToDraw) {
        this.quadsToDraw = quadsToDraw;
    },

    /**
     * Initializes an cc.AtlasNode object with an atlas texture file name, the width, the height of each tile and the quantity of tiles to render
     * @function
     * @param {String} tile             The atlas texture file name
     * @param {Number} tileWidth        The width of each tile
     * @param {Number} tileHeight       The height of each tile
     * @param {Number} itemsToRender    The quantity of tiles to be rendered
     * @return {Boolean}
     */
    initWithTileFile: function (tile, tileWidth, tileHeight, itemsToRender) {
        if (!tile)
            throw new Error("cc.AtlasNode.initWithTileFile(): title should not be null");
        var texture = cc.textureCache.addImage(tile);
        return this.initWithTexture(texture, tileWidth, tileHeight, itemsToRender);
    },

    /**
     * Initializes an CCAtlasNode with an atlas texture, the width, the height of each tile and the quantity of tiles to render
     * @function
     * @param {cc.Texture2D} texture    The atlas texture
     * @param {Number} tileWidth        The width of each tile
     * @param {Number} tileHeight       The height of each tile
     * @param {Number} itemsToRender    The quantity of tiles to be rendered
     * @return {Boolean}
     */
    initWithTexture: function(texture, tileWidth, tileHeight, itemsToRender){
        return this._renderCmd.initWithTexture(texture, tileWidth, tileHeight, itemsToRender);
    },

    /**
     * Set node's color
     * @function
     * @param {cc.Color} color Color object created with cc.color(r, g, b).
     */
    setColor: function(color){
        this._renderCmd.setColor(color);
    },

    /**
     * Set node's opacity
     * @function
     * @param {Number} opacity The opacity value
     */
    setOpacity: function (opacity) {
        this._renderCmd.setOpacity(opacity);
    },

    /**
     * Get the current texture
     * @function
     * @return {cc.Texture2D}
     */
    getTexture: function(){
        return this._texture;
    },

    /**
     * Replace the current texture with a new one
     * @function
     * @param {cc.Texture2D} texture    The new texture
     */
    setTexture: function(texture){
        this._texture = texture;
    },

    _setIgnoreContentScaleFactor: function (ignoreContentScaleFactor) {
        this._ignoreContentScaleFactor = ignoreContentScaleFactor;
    }
});


var _p = cc.AtlasNode.prototype;
// Override properties
cc.defineGetterSetter(_p, "opacity", _p.getOpacity, _p.setOpacity);
cc.defineGetterSetter(_p, "color", _p.getColor, _p.setColor);

// Extended properties
/** @expose */
_p.texture;
cc.defineGetterSetter(_p, "texture", _p.getTexture, _p.setTexture);
/** @expose */
_p.textureAtlas;
/** @expose */
_p.quadsToDraw;

cc.js.addon(_p, EventTarget.prototype);

/**
 * Creates a cc.AtlasNode with an Atlas file the width and height of each item and the quantity of items to render
 * @deprecated since v3.0, please use new construction instead
 * @function
 * @static
 * @param {String} tile
 * @param {Number} tileWidth
 * @param {Number} tileHeight
 * @param {Number} itemsToRender
 * @return {cc.AtlasNode}
 */
cc.AtlasNode.create = function (tile, tileWidth, tileHeight, itemsToRender) {
    return new cc.AtlasNode(tile, tileWidth, tileHeight, itemsToRender);
};<|MERGE_RESOLUTION|>--- conflicted
+++ resolved
@@ -81,13 +81,9 @@
      * @param {Number} itemsToRender
      */
     ctor: function (tile, tileWidth, tileHeight, itemsToRender) {
-<<<<<<< HEAD
-        cc.Node.prototype.ctor.call(this);
+        _ccsg.Node.prototype.ctor.call(this);
         EventTarget.call(this);
 
-=======
-        _ccsg.Node.prototype.ctor.call(this);
->>>>>>> 067f62a6
         this._blendFunc = {src: cc.BLEND_SRC, dst: cc.BLEND_DST};
         this._ignoreContentScaleFactor = false;
         itemsToRender !== undefined && this.initWithTileFile(tile, tileWidth, tileHeight, itemsToRender);
