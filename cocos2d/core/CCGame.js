/****************************************************************************
 Copyright (c) 2013-2016 Chukong Technologies Inc.

 http://www.cocos.com

 Permission is hereby granted, free of charge, to any person obtaining a copy
 of this software and associated engine source code (the "Software"), a limited,
  worldwide, royalty-free, non-assignable, revocable and  non-exclusive license
 to use Cocos Creator solely to develop games on your target platforms. You shall
  not use Cocos Creator software for developing other software or tools that's
  used for developing games. You are not granted to publish, distribute,
  sublicense, and/or sell copies of Cocos Creator.

 The software or tools in this License Agreement are licensed, not sold.
 Chukong Aipu reserves all rights not expressly granted to you.

 THE SOFTWARE IS PROVIDED "AS IS", WITHOUT WARRANTY OF ANY KIND, EXPRESS OR
 IMPLIED, INCLUDING BUT NOT LIMITED TO THE WARRANTIES OF MERCHANTABILITY,
 FITNESS FOR A PARTICULAR PURPOSE AND NONINFRINGEMENT. IN NO EVENT SHALL THE
 AUTHORS OR COPYRIGHT HOLDERS BE LIABLE FOR ANY CLAIM, DAMAGES OR OTHER
 LIABILITY, WHETHER IN AN ACTION OF CONTRACT, TORT OR OTHERWISE, ARISING FROM,
 OUT OF OR IN CONNECTION WITH THE SOFTWARE OR THE USE OR OTHER DEALINGS IN
 THE SOFTWARE.
 ****************************************************************************/

var EventTarget = require('./event/event-target');
var View;
if (!(CC_EDITOR && Editor.isMainProcess)) {
    View = require('./platform/CCView');
}

var _isMusicPlaying = false;

/**
 * !#en An object to boot the game.
 * !#zh 包含游戏主体信息并负责驱动游戏的游戏对象。
 * @class Game
 */
var game = {

    /**
     * Event triggered when game hide to background.
     * Please note that this event is not 100% guaranteed to be fired.
     * @property EVENT_HIDE
     * @type {String}
     * @example
     * cc.game.on(cc.game.EVENT_HIDE, function () {
     *     cc.audioEngine.pauseMusic();
     *     cc.audioEngine.pauseAllEffects();
     * });
     */
    EVENT_HIDE: "game_on_hide",

    /**
     * Event triggered when game back to foreground
     * Please note that this event is not 100% guaranteed to be fired.
     * @property EVENT_SHOW
     * @type {String}
     */
    EVENT_SHOW: "game_on_show",

    /**
     * Event triggered after game inited, at this point all engine objects and game scripts are loaded
     * @property EVENT_GAME_INITED
     * @type {String}
     */
    EVENT_GAME_INITED: "game_inited",

    /**
     * Event triggered after renderer inited, at this point you will be able to use the render context
     * @property EVENT_RENDERER_INITED
     * @type {String}
     */
    EVENT_RENDERER_INITED: "renderer_inited",

    RENDER_TYPE_CANVAS: 0,
    RENDER_TYPE_WEBGL: 1,
    RENDER_TYPE_OPENGL: 2,

    _persistRootNodes: {},
    _ignoreRemovePersistNode: null,

    /**
     * Key of config
     * @property CONFIG_KEY
     * @type {Object}
     */
    CONFIG_KEY: {
        width: "width",
        height: "height",
        engineDir: "engineDir",
        modules: "modules",
        debugMode: "debugMode",
        showFPS: "showFPS",
        frameRate: "frameRate",
        id: "id",
        renderMode: "renderMode",
        registerSystemEvent: "registerSystemEvent",
        jsList: "jsList",
        scenes: "scenes"
    },

    // states
    _paused: true,//whether the game is paused
    _isCloning: false,    // deserializing or instantiating
    _prepareCalled: false, //whether the prepare function has been called
    _prepared: false, //whether the engine has prepared
    _rendererInitialized: false,

    _renderContext: null,

    _intervalId: null,//interval target of main

    _lastTime: null,
    _frameTime: null,

    // Scenes list
    _sceneInfos: [],

    /**
     * !#en The outer frame of the game canvas, parent of cc.container.
     * !#zh 游戏画布的外框，cc.container 的父类。
     * @property frame
     * @type {Object}
     */
    frame: null,
    /**
     * !#en The container of game canvas, equals to cc.container.
     * !#zh 游戏画布的容器。
     * @property container
     * @type {Object}
     */
    container: null,
    /**
     * !#en The canvas of the game, equals to cc._canvas.
     * !#zh 游戏的画布。
     * @property canvas
     * @type {Object}
     */
    canvas: null,

    /**
     * !#en
     * The current game configuration, including:<br/>
     * 1. debugMode<br/>
     *      "debugMode" possible values :<br/>
     *      0 - No message will be printed.                                                      <br/>
     *      1 - cc.error, cc.assert, cc.warn, cc.log will print in console.                      <br/>
     *      2 - cc.error, cc.assert, cc.warn will print in console.                              <br/>
     *      3 - cc.error, cc.assert will print in console.                                       <br/>
     *      4 - cc.error, cc.assert, cc.warn, cc.log will print on canvas, available only on web.<br/>
     *      5 - cc.error, cc.assert, cc.warn will print on canvas, available only on web.        <br/>
     *      6 - cc.error, cc.assert will print on canvas, available only on web.                 <br/>
     * 2. showFPS<br/>
     *      Left bottom corner fps information will show when "showFPS" equals true, otherwise it will be hide.<br/>
     * 3. frameRate<br/>
     *      "frameRate" set the wanted frame rate for your game, but the real fps depends on your game implementation and the running environment.<br/>
     * 4. id<br/>
     *      "gameCanvas" sets the id of your canvas element on the web page, it's useful only on web.<br/>
     * 5. renderMode<br/>
     *      "renderMode" sets the renderer type, only useful on web :<br/>
     *      0 - Automatically chosen by engine<br/>
     *      1 - Forced to use canvas renderer<br/>
     *      2 - Forced to use WebGL renderer, but this will be ignored on mobile browsers<br/>
     * 6. scenes<br/>
     *      "scenes" include available scenes in the current bundle.<br/>
     *<br/>
     * Please DO NOT modify this object directly, it won't have any effect.<br/>
     * !#zh
     * 当前的游戏配置，包括：                                                                  <br/>
     * 1. debugMode（debug 模式，但是在浏览器中这个选项会被忽略）                                <br/>
     *      "debugMode" 各种设置选项的意义。                                                   <br/>
     *          0 - 没有消息被打印出来。                                                       <br/>
     *          1 - cc.error，cc.assert，cc.warn，cc.log 将打印在 console 中。                  <br/>
     *          2 - cc.error，cc.assert，cc.warn 将打印在 console 中。                          <br/>
     *          3 - cc.error，cc.assert 将打印在 console 中。                                   <br/>
     *          4 - cc.error，cc.assert，cc.warn，cc.log 将打印在 canvas 中（仅适用于 web 端）。 <br/>
     *          5 - cc.error，cc.assert，cc.warn 将打印在 canvas 中（仅适用于 web 端）。         <br/>
     *          6 - cc.error，cc.assert 将打印在 canvas 中（仅适用于 web 端）。                  <br/>
     * 2. showFPS（显示 FPS）                                                            <br/>
     *      当 showFPS 为 true 的时候界面的左下角将显示 fps 的信息，否则被隐藏。              <br/>
     * 3. frameRate (帧率)                                                              <br/>
     *      “frameRate” 设置想要的帧率你的游戏，但真正的FPS取决于你的游戏实现和运行环境。      <br/>
     * 4. id                                                                            <br/>
     *      "gameCanvas" Web 页面上的 Canvas Element ID，仅适用于 web 端。                         <br/>
     * 5. renderMode（渲染模式）                                                         <br/>
     *      “renderMode” 设置渲染器类型，仅适用于 web 端：                              <br/>
     *          0 - 通过引擎自动选择。                                                     <br/>
     *          1 - 强制使用 canvas 渲染。
     *          2 - 强制使用 WebGL 渲染，但是在部分 Android 浏览器中这个选项会被忽略。     <br/>
     * 6. scenes                                                                         <br/>
     *      “scenes” 当前包中可用场景。                                                   <br/>
     * <br/>
     * 注意：请不要直接修改这个对象，它不会有任何效果。
     * @property config
     * @type {Object}
     */
    config: null,

    /**
     * !#en Callback when the scripts of engine have been load.
     * !#zh 当引擎完成启动后的回调函数。
     * @method onStart
     * @type {Function}
     */
    onStart: null,

    /**
     * !#en Callback when game exits.
     * !#zh 当游戏结束后的回调函数。
     * @method onStop
     * @type {Function}
     */
    onStop: null,

//@Public Methods

//  @Game play control
    /**
     * !#en Set frameRate of game.
     * !#zh 设置游戏帧率。
     * @method setFrameRate
     * @param {Number} frameRate
     */
    setFrameRate: function (frameRate) {
        var self = this, config = self.config, CONFIG_KEY = self.CONFIG_KEY;
        config[CONFIG_KEY.frameRate] = frameRate;
        if (self._intervalId)
            window.cancelAnimationFrame(self._intervalId);
        self._intervalId = 0;
        self._paused = true;
        self._setAnimFrame();
        self._runMainLoop();
    },

    /**
     * !#en Run the game frame by frame.
     * !#zh 执行一帧游戏循环。
     * @method step
     */
    step: function () {
        cc.director.mainLoop();
    },

    /**
     * !#en Pause the game main loop. This will pause: 
     * game logic execution, rendering process, event manager, background music and all audio effects.
     * This is different with cc.director.pause which only pause the game logic execution.
     * !#zh 暂停游戏主循环。包含：游戏逻辑，渲染，事件处理，背景音乐和所有音效。这点和只暂停游戏逻辑的 cc.director.pause 不同。
     * @method pause
     */
    pause: function () {
        if (this._paused) return;
        this._paused = true;
        // Pause audio engine
<<<<<<< HEAD
        cc.audioEngine && cc.audioEngine.pauseAll();
=======
        if (cc.audioEngine) {
            _isMusicPlaying = cc.audioEngine.isMusicPlaying();
            cc.audioEngine.stopAllEffects();
            cc.audioEngine.pauseMusic();
        }
        // Pause event
        var scene = cc.director.getScene() || cc.director.getRunningScene();
        if (scene) {
            cc.eventManager.pauseTarget(scene, true);
        }
>>>>>>> b588dc20
        // Pause main loop
        if (this._intervalId)
            window.cancelAnimationFrame(this._intervalId);
        this._intervalId = 0;
    },

    /**
     * !#en Resume the game from pause. This will resume: 
     * game logic execution, rendering process, event manager, background music and all audio effects.
     * !#zh 恢复游戏主循环。包含：游戏逻辑，渲染，事件处理，背景音乐和所有音效。
     * @method resume
     */
    resume: function () {
        if (!this._paused) return;
        this._paused = false;
        // Resume audio engine
<<<<<<< HEAD
        cc.audioEngine && cc.audioEngine.resumeAll();
=======
        if (cc.audioEngine && _isMusicPlaying) {
            cc.audioEngine.resumeMusic();
        }
        // Resume event
        var scene = cc.director.getScene() || cc.director.getRunningScene();
        if (scene) {
            cc.eventManager.resumeTarget(scene, true);
        }
>>>>>>> b588dc20
        // Resume main loop
        this._runMainLoop();
    },

    /**
     * !#en Check whether the game is paused.
     * !#zh 判断游戏是否暂停。
     * @method isPaused
     * @return {Boolean}
     */
    isPaused: function () {
        return this._paused;
    },

    /**
     * !#en Restart game.
     * !#zh 重新开始游戏
     * @method restart
     */
    restart: function () {
        cc.director.popToSceneStackLevel(0);
        // Clean up audio
        cc.audioEngine && cc.audioEngine.end();

        game.onStart();
    },

    /**
     * End game, it will close the game window
     */
    end: function () {
        close();
    },

//  @Game loading
    /**
     * !#en Prepare game.
     * !#zh 准备引擎，请不要直接调用这个函数。
     * @param {Function} cb
     * @method prepare
     */
    prepare: function (cb) {
        var self = this,
            config = self.config,
            CONFIG_KEY = self.CONFIG_KEY;

        this._loadConfig();

        // Already prepared
        if (this._prepared) {
            if (cb) cb();
            return;
        }
        // Prepare called, but not done yet
        if (this._prepareCalled) {
            return;
        }
        // Prepare never called and engine ready
        if (cc._engineLoaded) {
            this._prepareCalled = true;

            this._initRenderer(config[CONFIG_KEY.width], config[CONFIG_KEY.height]);

            /**
             * @module cc
             */

            /**
             * !#en cc.view is the shared view object.
             * !#zh cc.view 是全局的视图对象。
             * @property view
             * @type {View}
             */
            cc.view = View ? View._getInstance() : null;

            /**
             * !#en Director
             * !#zh 导演类。
             * @property director
             * @type {Director}
             */
            cc.director = cc.Director._getInstance();
            if (cc.director.setOpenGLView)
                cc.director.setOpenGLView(cc.view);
            /**
             * !#en cc.winSize is the alias object for the size of the current game window.
             * !#zh cc.winSize 为当前的游戏窗口的大小。
             * @property winSize
             * @type Size
             */
            cc.winSize = cc.director.getWinSize();

            if (!CC_EDITOR) {
                this._initEvents();
            }

            this._setAnimFrame();
            this._runMainLoop();

            // Load game scripts
            var jsList = config[CONFIG_KEY.jsList];
            if (jsList && jsList.length > 0) {
                cc.loader.load(jsList, function (err) {
                    if (err) throw new Error(JSON.stringify(err));
                    self._prepared = true;
                    self.emit(self.EVENT_GAME_INITED);
                    if (cb) cb();
                });
            }
            else {
                self.emit(self.EVENT_GAME_INITED);
                if (cb) cb();
            }

            return;
        }

        // Engine not loaded yet
        cc.initEngine(this.config, function () {
            self.prepare(cb);
        });
    },

    /**
     * !#en cc.game is the singleton object for game related functions.
     * !#zh cc.game 是 Game 的实例，用来驱动整个游戏。
     * @class Game
     */

    /**
     * !#en Run game with configuration object and onStart function.
     * !#zh 运行游戏，并且指定引擎配置和 onStart 的回调。
     * @method run
     * @param {Object|Function} [config] - Pass configuration object or onStart function
     * @param {Function} [onStart] - function to be executed after game initialized
     */
    run: function (config, onStart) {
        if (typeof config === 'function') {
            game.onStart = config;
        }
        else {
            if (config) {
                game.config = config;
            }
            if (typeof onStart === 'function') {
                game.onStart = onStart;
            }
        }

        this.prepare(game.onStart && game.onStart.bind(game));
    },

//  @ Persist root node section
    /**
     * !#en
     * Add a persistent root node to the game, the persistent node won't be destroyed during scene transition.<br/>
     * The target node must be placed in the root level of hierarchy, otherwise this API won't have any effect.
     * !#zh
     * 声明常驻根节点，该节点不会被在场景切换中被销毁。<br/>
     * 目标节点必须位于为层级的根节点，否则无效。
     * @method addPersistRootNode
     * @param {Node} node - The node to be made persistent
     */
    addPersistRootNode: function (node) {
        if (!(node instanceof cc.Node) || !node.uuid) {
            cc.warn('The target can not be made persist because it\'s not a cc.Node or it doesn\'t have _id property.');
            return;
        }
        var id = node.uuid;
        if (!this._persistRootNodes[id]) {
            var scene = cc.director._scene;
            if (cc.isValid(scene)) {
                if (!node.parent) {
                    node.parent = scene;
                }
                else if ( !(node.parent instanceof cc.Scene) ) {
                    cc.warn('The node can not be made persist because it\'s not under root node.');
                    return;
                }
                else if (node.parent !== scene) {
                    cc.warn('The node can not be made persist because it\'s not in current scene.');
                    return;
                }
                this._persistRootNodes[id] = node;
                node._persistNode = true;
            }
        }
    },

    /**
     * !#en Remove a persistent root node.
     * !#zh 取消常驻根节点。
     * @method removePersistRootNode
     * @param {Node} node - The node to be removed from persistent node list
     */
    removePersistRootNode: function (node) {
        if (node !== this._ignoreRemovePersistNode) {
            var id = node.uuid || '';
            if (node === this._persistRootNodes[id]) {
                delete this._persistRootNodes[id];
                node._persistNode = false;
            }
        }
    },

    /**
     * !#en Check whether the node is a persistent root node.
     * !#zh 检查节点是否是常驻根节点。
     * @method isPersistRootNode
     * @param {Node} node - The node to be checked
     * @return {Boolean}
     */
    isPersistRootNode: function (node) {
        return node._persistNode;
    },

//@Private Methods

//  @Time ticker section
    _setAnimFrame: function () {
        this._lastTime = new Date();
        this._frameTime = 1000 / game.config[game.CONFIG_KEY.frameRate];
        if((cc.sys.os === cc.sys.OS_IOS && cc.sys.browserType === cc.sys.BROWSER_TYPE_WECHAT) || game.config[game.CONFIG_KEY.frameRate] !== 60) {
            window.requestAnimFrame = this._stTime;
            window.cancelAnimationFrame = this._ctTime;
        }
        else {
            window.requestAnimFrame = window.requestAnimationFrame ||
            window.webkitRequestAnimationFrame ||
            window.mozRequestAnimationFrame ||
            window.oRequestAnimationFrame ||
            window.msRequestAnimationFrame ||
            this._stTime;
            window.cancelAnimationFrame = window.cancelAnimationFrame ||
            window.cancelRequestAnimationFrame ||
            window.msCancelRequestAnimationFrame ||
            window.mozCancelRequestAnimationFrame ||
            window.oCancelRequestAnimationFrame ||
            window.webkitCancelRequestAnimationFrame ||
            window.msCancelAnimationFrame ||
            window.mozCancelAnimationFrame ||
            window.webkitCancelAnimationFrame ||
            window.oCancelAnimationFrame ||
            this._ctTime;
        }
    },
    _stTime: function(callback){
        var currTime = new Date().getTime();
        var timeToCall = Math.max(0, game._frameTime - (currTime - game._lastTime));
        var id = window.setTimeout(function() { callback(); },
            timeToCall);
        game._lastTime = currTime + timeToCall;
        return id;
    },
    _ctTime: function(id){
        window.clearTimeout(id);
    },
    //Run game.
    _runMainLoop: function () {
        var self = this, callback, config = self.config, CONFIG_KEY = self.CONFIG_KEY,
            director = cc.director;

        director.setDisplayStats(config[CONFIG_KEY.showFPS]);

        callback = function () {
            if (!self._paused) {
                director.mainLoop();
                if(self._intervalId)
                    window.cancelAnimationFrame(self._intervalId);
                self._intervalId = window.requestAnimFrame(callback);
            }
        };

        window.requestAnimFrame(callback);
        self._paused = false;
    },

//  @Game loading section
    _loadConfig: function () {
        // Load config
        // Already loaded
        if (this.config) {
            this._initConfig(this.config);
            return;
        }
        // Load from document.ccConfig
        if (document["ccConfig"]) {
            this._initConfig(document["ccConfig"]);
        }
        // Load from project.json
        else {
            var data = {};
            try {
                var cocos_script = document.getElementsByTagName('script');
                for(var i = 0; i < cocos_script.length; i++){
                    var _t = cocos_script[i].getAttribute('cocos');
                    if(_t === '' || _t) {
                        break;
                    }
                }
                var _src, txt, _resPath;
                if(i < cocos_script.length){
                    _src = cocos_script[i].src;
                    if(_src){
                        _resPath = /(.*)\//.exec(_src)[0];
                        cc.loader.resPath = _resPath;
                        _src = cc.path.join(_resPath, 'project.json');
                    }
                    txt = cc.loader._loadTxtSync(_src);
                }
                if(!txt){
                    txt = cc.loader._loadTxtSync("project.json");
                }
                data = JSON.parse(txt);
            } catch (e) {
                cc.log("Failed to read or parse project.json");
            }
            this._initConfig(data || {});
        }
    },

    _initConfig: function (config) {
        var CONFIG_KEY = this.CONFIG_KEY,
            modules = config[CONFIG_KEY.modules];

        // Configs adjustment
        if (typeof config[CONFIG_KEY.debugMode] !== 'number') {
            config[CONFIG_KEY.debugMode] = 0;
        }
        if (typeof config[CONFIG_KEY.frameRate] !== 'number') {
            config[CONFIG_KEY.frameRate] = 60;
        }
        if (typeof config[CONFIG_KEY.renderMode] !== 'number') {
            config[CONFIG_KEY.renderMode] = 0;
        }
        if (typeof config[CONFIG_KEY.registerSystemEvent] !== 'boolean') {
            config[CONFIG_KEY.registerSystemEvent] = true;
        }
        config[CONFIG_KEY.showFPS] = (CONFIG_KEY.showFPS in config) ? (!!config[CONFIG_KEY.showFPS]) : true;
        config[CONFIG_KEY.engineDir] = config[CONFIG_KEY.engineDir] || 'frameworks/cocos2d-html5';


        // Modules adjustment
        if (modules && modules.indexOf("core") < 0) modules.splice(0, 0, "core");
        modules && (config[CONFIG_KEY.modules] = modules);

        // Scene parser
        this._sceneInfos = this._sceneInfos.concat(config[CONFIG_KEY.scenes]);

        // Collide Map and Group List
        this.collisionMatrix = config.collisionMatrix || [];
        this.groupList = config.groupList || [];

        this.config = config;
    },

    _initRenderer: function (width, height) {
        // Avoid setup to be called twice.
        if (this._rendererInitialized) return;

        if (!cc._supportRender) {
            throw new Error("The renderer doesn't support the renderMode " + this.config[this.CONFIG_KEY.renderMode]);
        }

        var el = this.config[game.CONFIG_KEY.id],
            win = window,
            element = cc.$(el) || cc.$('#' + el),
            localCanvas, localContainer, localConStyle;

        if (element.tagName === "CANVAS") {
            width = width || element.width;
            height = height || element.height;

            //it is already a canvas, we wrap it around with a div
            this.canvas = cc._canvas = localCanvas = element;
            this.container = cc.container = localContainer = document.createElement("DIV");
            if (localCanvas.parentNode)
                localCanvas.parentNode.insertBefore(localContainer, localCanvas);
        } else {
            //we must make a new canvas and place into this element
            if (element.tagName !== "DIV") {
                cc.log("Warning: target element is not a DIV or CANVAS");
            }
            width = width || element.clientWidth;
            height = height || element.clientHeight;
            this.canvas = cc._canvas = localCanvas = document.createElement("CANVAS");
            this.container = cc.container = localContainer = document.createElement("DIV");
            element.appendChild(localContainer);
        }
        localContainer.setAttribute('id', 'Cocos2dGameContainer');
        localContainer.appendChild(localCanvas);
        this.frame = (localContainer.parentNode === document.body) ? document.documentElement : localContainer.parentNode;

        localCanvas.addClass("gameCanvas");
        localCanvas.setAttribute("width", width || 480);
        localCanvas.setAttribute("height", height || 320);
        localCanvas.setAttribute("tabindex", 99);

        if (cc._renderType === game.RENDER_TYPE_WEBGL) {
            this._renderContext = cc._renderContext = cc.webglContext
             = cc.create3DContext(localCanvas, {
                'stencil': true,
                'antialias': !cc.sys.isMobile,
                'alpha': true
            });
        }
        // WebGL context created successfully
        if (this._renderContext) {
            cc.renderer = cc.rendererWebGL;
            win.gl = this._renderContext; // global variable declared in CCMacro.js
            cc.renderer.init();
            cc.shaderCache._init();
            cc._drawingUtil = new cc.DrawingPrimitiveWebGL(this._renderContext);
            cc.textureCache._initializingRenderer();
            cc.glExt = {};
            cc.glExt.instanced_arrays = win.gl.getExtension("ANGLE_instanced_arrays");
            cc.glExt.element_uint = win.gl.getExtension("OES_element_index_uint");
        } else {
            cc._renderType = game.RENDER_TYPE_CANVAS;
            cc.renderer = cc.rendererCanvas;
            this._renderContext = cc._renderContext = new cc.CanvasContextWrapper(localCanvas.getContext("2d"));
            cc._drawingUtil = cc.DrawingPrimitiveCanvas ? new cc.DrawingPrimitiveCanvas(this._renderContext) : null;
        }

        cc._gameDiv = localContainer;
        game.canvas.oncontextmenu = function () {
            if (!cc._isContextMenuEnable) return false;
        };

        this.emit(this.EVENT_RENDERER_INITED, true);

        this._rendererInitialized = true;
    },

    _initEvents: function () {
        var win = window, hidden, visibilityChange, _undef = "undefined";

        // register system events
        if (this.config[this.CONFIG_KEY.registerSystemEvent])
            cc.inputManager.registerSystemEvent(this.canvas);

        if (typeof document.hidden !== 'undefined') {
            hidden = "hidden";
            visibilityChange = "visibilitychange";
        } else if (typeof document.mozHidden !== 'undefined') {
            hidden = "mozHidden";
            visibilityChange = "mozvisibilitychange";
        } else if (typeof document.msHidden !== 'undefined') {
            hidden = "msHidden";
            visibilityChange = "msvisibilitychange";
        } else if (typeof document.webkitHidden !== 'undefined') {
            hidden = "webkitHidden";
            visibilityChange = "webkitvisibilitychange";
        }

        var onHidden = function () {
            game.emit(game.EVENT_HIDE, game);
        };
        var onShow = function () {
            game.emit(game.EVENT_SHOW, game);
        };

        if (hidden) {
            document.addEventListener(visibilityChange, function () {
                if (document[hidden]) onHidden();
                else onShow();
            }, false);
        } else {
            win.addEventListener("blur", onHidden, false);
            win.addEventListener("focus", onShow, false);
        }

        if(navigator.userAgent.indexOf("MicroMessenger") > -1){
            win.onfocus = function(){ onShow() };
        }

        if ("onpageshow" in window && "onpagehide" in window) {
            win.addEventListener("pagehide", onHidden, false);
            win.addEventListener("pageshow", onShow, false);
        }

        this.on(game.EVENT_HIDE, function () {
            game.pause();
        });
        this.on(game.EVENT_SHOW, function () {
            game.resume();
        });
    }
};

EventTarget.call(game);
cc.js.addon(game, EventTarget.prototype);

/**
 * @module cc
 */

/**
 * @property game
 * @type Game
 */
cc.game = module.exports = game;<|MERGE_RESOLUTION|>--- conflicted
+++ resolved
@@ -253,20 +253,12 @@
         if (this._paused) return;
         this._paused = true;
         // Pause audio engine
-<<<<<<< HEAD
         cc.audioEngine && cc.audioEngine.pauseAll();
-=======
-        if (cc.audioEngine) {
-            _isMusicPlaying = cc.audioEngine.isMusicPlaying();
-            cc.audioEngine.stopAllEffects();
-            cc.audioEngine.pauseMusic();
-        }
         // Pause event
         var scene = cc.director.getScene() || cc.director.getRunningScene();
         if (scene) {
             cc.eventManager.pauseTarget(scene, true);
         }
->>>>>>> b588dc20
         // Pause main loop
         if (this._intervalId)
             window.cancelAnimationFrame(this._intervalId);
@@ -283,18 +275,12 @@
         if (!this._paused) return;
         this._paused = false;
         // Resume audio engine
-<<<<<<< HEAD
         cc.audioEngine && cc.audioEngine.resumeAll();
-=======
-        if (cc.audioEngine && _isMusicPlaying) {
-            cc.audioEngine.resumeMusic();
-        }
         // Resume event
         var scene = cc.director.getScene() || cc.director.getRunningScene();
         if (scene) {
             cc.eventManager.resumeTarget(scene, true);
         }
->>>>>>> b588dc20
         // Resume main loop
         this._runMainLoop();
     },
