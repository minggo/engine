/****************************************************************************
 Copyright (c) 2008-2010 Ricardo Quesada
 Copyright (c) 2011-2012 cocos2d-x.org
 Copyright (c) 2013-2014 Chukong Technologies Inc.

 http://www.cocos2d-x.org

 Permission is hereby granted, free of charge, to any person obtaining a copy
 of this software and associated documentation files (the "Software"), to deal
 in the Software without restriction, including without limitation the rights
 to use, copy, modify, merge, publish, distribute, sublicense, and/or sell
 copies of the Software, and to permit persons to whom the Software is
 furnished to do so, subject to the following conditions:

 The above copyright notice and this permission notice shall be included in
 all copies or substantial portions of the Software.

 THE SOFTWARE IS PROVIDED "AS IS", WITHOUT WARRANTY OF ANY KIND, EXPRESS OR
 IMPLIED, INCLUDING BUT NOT LIMITED TO THE WARRANTIES OF MERCHANTABILITY,
 FITNESS FOR A PARTICULAR PURPOSE AND NONINFRINGEMENT. IN NO EVENT SHALL THE
 AUTHORS OR COPYRIGHT HOLDERS BE LIABLE FOR ANY CLAIM, DAMAGES OR OTHER
 LIABILITY, WHETHER IN AN ACTION OF CONTRACT, TORT OR OTHERWISE, ARISING FROM,
 OUT OF OR IN CONNECTION WITH THE SOFTWARE OR THE USE OR OTHER DEALINGS IN
 THE SOFTWARE.
 ****************************************************************************/

/**
 * !#en
 * cc.AffineTransform class represent an affine transform matrix. It's composed basically by translation, rotation, scale transformations.<br/>
 * Please do not use its constructor directly, use cc.affineTransformMake alias function instead.
 * !#zh
 * cc.AffineTransform 类代表一个仿射变换矩阵。它基本上是由平移旋转，缩放转变所组成。<br/>
 * 请不要直接使用它的构造，请使用 cc.affineTransformMake 函数代替。
 * @class AffineTransform
 * @param {Number} a
 * @param {Number} b
 * @param {Number} c
 * @param {Number} d
 * @param {Number} tx
 * @param {Number} ty
 * @see cc.affineTransformMake
 */
cc.AffineTransform = function (a, b, c, d, tx, ty) {
    this.a = a;
    this.b = b;
    this.c = c;
    this.d = d;
    this.tx = tx;
    this.ty = ty;
};

/**
 * !#en Create a cc.AffineTransform object with all contents in the matrix.
 * !#zh 用在矩阵中的所有内容创建一个 cc.AffineTransform 对象。
 * @method affineTransformMake
 * @param {Number} a
 * @param {Number} b
 * @param {Number} c
 * @param {Number} d
 * @param {Number} tx
 * @param {Number} ty
 * @return {AffineTransform}
 */
cc.affineTransformMake = function (a, b, c, d, tx, ty) {
    return {a: a, b: b, c: c, d: d, tx: tx, ty: ty};
};

/**
 * !#en
 * Create a identity transformation matrix: <br/>
 * [ 1, 0, 0, <br/>
 *   0, 1, 0 ]
 * !#zh
 * 单位矩阵：<br/>
 * [ 1, 0, 0, <br/>
 *   0, 1, 0 ]
 *
 * @method affineTransformMakeIdentity
 * @return {AffineTransform}
 */
cc.affineTransformMakeIdentity = function () {
    return {a: 1.0, b: 0.0, c: 0.0, d: 1.0, tx: 0.0, ty: 0.0};
};

/**
 * !#en Clone a cc.AffineTransform object from the specified transform.
 * !#zh 克隆指定的 cc.AffineTransform 对象。
 * @method affineTransformClone
 * @param {AffineTransform} t
 * @return {AffineTransform}
 */
cc.affineTransformClone = function (t) {
    return {a: t.a, b: t.b, c: t.c, d: t.d, tx: t.tx, ty: t.ty};
};

/**
 * !#en Apply the affine transformation on a point.
 * !#zh 对一个点应用矩阵变换。
 * @method pointApplyAffineTransform
 * @param {Vec2|Number} point - or x.
 * @param {AffineTransform|Number} transOrY - transform matrix or y.
 * @param {AffineTransform} t - transform matrix or y.
 * @return {Vec2}
 */
cc.pointApplyAffineTransform = function (point, transOrY, t) {
    var x, y;
    if (t === undefined) {
        t = transOrY;
        x = point.x;
        y = point.y;
    } else {
        x = point;
        y = transOrY;
    }
    return {x: t.a * x + t.c * y + t.tx, y: t.b * x + t.d * y + t.ty};
};

cc._pointApplyAffineTransformOut = function (point, transOrY, transOrOut, out) {
    var x, y, t;
    if (out === undefined) {
        t = transOrY;
        x = point.x;
        y = point.y;
        out = transOrOut;
    } else {
        x = point;
        y = transOrY;
        t = transOrOut;
    }
    out.x = t.a * x + t.c * y + t.tx;
    out.y = t.b * x + t.d * y + t.ty;
};

/**
 * !#en Apply the affine transformation on a size.
 * !#zh 应用 Size 到仿射变换矩阵上。
 * @method sizeApplyAffineTransform
 * @param {Size} size
 * @param {AffineTransform} t
 * @return {Size}
 */
cc.sizeApplyAffineTransform = function (size, t) {
    return {width: t.a * size.width + t.c * size.height, height: t.b * size.width + t.d * size.height};
};

/**
 * !#en Apply the affine transformation on a rect.
 * !#zh 应用 Rect 到仿射变换矩阵上。
 * @method rectApplyAffineTransform
 * @param {Rect} rect
 * @param {AffineTransform} anAffineTransform
 * @return {Rect}
 */
cc.rectApplyAffineTransform = function (rect, t) {
    var ol = rect.x;
    var ob = rect.y;
    var or = ol + rect.width;
    var ot = ob + rect.height;
    var lbx = t.a * ol + t.c * ob + t.tx;
    var lby = t.b * ol + t.d * ob + t.ty;
    var rbx = t.a * or + t.c * ob + t.tx;
    var rby = t.b * or + t.d * ob + t.ty;
    var ltx = t.a * ol + t.c * ot + t.tx;
    var lty = t.b * ol + t.d * ot + t.ty;
    var rtx = t.a * or + t.c * ot + t.tx;
    var rty = t.b * or + t.d * ot + t.ty;

    var minX = Math.min(lbx, rbx, ltx, rtx);
    var maxX = Math.max(lbx, rbx, ltx, rtx);
    var minY = Math.min(lby, rby, lty, rty);
    var maxY = Math.max(lby, rby, lty, rty);
    return cc.rect(minX, minY, (maxX - minX), (maxY - minY));
};

function rectApplyMat4Out (rect, mat, out){
    var ol = rect.x;
    var ob = rect.y;
    var or = ol + rect.width;
    var ot = ob + rect.height;
    var lbx = mat.m00 * ol + mat.m04 * ob + mat.m12;
    var lby = mat.m01 * ol + mat.m05 * ob + mat.m13;
    var rbx = mat.m00 * or + mat.m04 * ob + mat.m12;
    var rby = mat.m01 * or + mat.m05 * ob + mat.m13;
    var ltx = mat.m00 * ol + mat.m04 * ot + mat.m12;
    var lty = mat.m01 * ol + mat.m05 * ot + mat.m13;
    var rtx = mat.m00 * or + mat.m04 * ot + mat.m12;
    var rty = mat.m01 * or + mat.m05 * ot + mat.m13;

    var minX = Math.min(lbx, rbx, ltx, rtx);
    var maxX = Math.max(lbx, rbx, ltx, rtx);
    var minY = Math.min(lby, rby, lty, rty);
    var maxY = Math.max(lby, rby, lty, rty);

    out.x = minX;
    out.y = minY;
    out.width = maxX - minX;
    out.height = maxY - minY;
    return out;
};

cc._rectApplyAffineTransformIn = function(rect, t){
    var ol = rect.x;
    var ob = rect.y;
    var or = ol + rect.width;
    var ot = ob + rect.height;
    var lbx = t.a * ol + t.c * ob + t.tx;
    var lby = t.b * ol + t.d * ob + t.ty;
    var rbx = t.a * or + t.c * ob + t.tx;
    var rby = t.b * or + t.d * ob + t.ty;
    var ltx = t.a * ol + t.c * ot + t.tx;
    var lty = t.b * ol + t.d * ot + t.ty;
    var rtx = t.a * or + t.c * ot + t.tx;
    var rty = t.b * or + t.d * ot + t.ty;

    var minX = Math.min(lbx, rbx, ltx, rtx);
    var maxX = Math.max(lbx, rbx, ltx, rtx);
    var minY = Math.min(lby, rby, lty, rty);
    var maxY = Math.max(lby, rby, lty, rty);

    rect.x = minX;
    rect.y = minY;
    rect.width = maxX - minX;
    rect.height = maxY - minY;
    return rect;
};

/**
 * !#en Apply the affine transformation on a rect, and truns to an Oriented Bounding Box.
 * !#zh 应用 Rect 到仿射变换矩阵上, 并转换为有向包围盒
 * @method obbApplyAffineTransform
 * @param {Rect} rect
 * @param {AffineTransform} anAffineTransform
 * @param {Vec2} out_bl
 * @param {Vec2} out_tl
 * @param {Vec2} out_tr
 * @param {Vec2} out_br
 */
cc.obbApplyAffineTransform = function (rect, anAffineTransform, out_bl, out_tl, out_tr, out_br) {
    var x = rect.x;
    var y = rect.y;
    var width = rect.width;
    var height = rect.height;

    var tx = anAffineTransform.a * x + anAffineTransform.c * y + anAffineTransform.tx;
    var ty = anAffineTransform.b * x + anAffineTransform.d * y + anAffineTransform.ty;
    var xa = anAffineTransform.a * width;
    var xb = anAffineTransform.b * width;
    var yc = anAffineTransform.c * height;
    var yd = anAffineTransform.d * height;

    out_tl.x = tx;
    out_tl.y = ty;
    out_tr.x = xa + tx;
    out_tr.y = xb + ty;
    out_bl.x = yc + tx;
    out_bl.y = yd + ty;
    out_br.x = xa + yc + tx;
    out_br.y = xb + yd + ty;
};

/**
 * !#en
 * Concatenate a transform matrix to another and return the result:<br/>
 * t' = t1 * t2
 * !#zh 拼接两个矩阵，并返回结果：<br/>
 * t' = t1 * t2
 *
 * @method affineTransformConcat
 * @param {AffineTransform} t1 - The first transform object.
 * @param {AffineTransform} t2 - The transform object to concatenate.
 * @return {AffineTransform} The result of concatenation.
 */
cc.affineTransformConcat = function (t1, t2) {
    return {a: t1.a * t2.a + t1.b * t2.c,                          //a
        b: t1.a * t2.b + t1.b * t2.d,                               //b
        c: t1.c * t2.a + t1.d * t2.c,                               //c
        d: t1.c * t2.b + t1.d * t2.d,                               //d
        tx: t1.tx * t2.a + t1.ty * t2.c + t2.tx,                    //tx
        ty: t1.tx * t2.b + t1.ty * t2.d + t2.ty};				    //ty
};

/**
 * !#en
 * Concatenate a transform matrix to another<br/>
 * The results are reflected in the first matrix.<br/>
 * t' = t1 * t2
 * !#zh
 * 拼接两个矩阵，将结果保存到第一个矩阵。<br/>
 * t' = t1 * t2
 * @method affineTransformConcatIn
 * @param {AffineTransform} t1 - The first transform object.
 * @param {AffineTransform} t2 - The transform object to concatenate.
 * @return {AffineTransform} The result of concatenation.
 */
cc.affineTransformConcatIn = function (t1, t2) {
    var a = t1.a, b = t1.b, c = t1.c, d = t1.d, tx = t1.tx, ty = t1.ty;
    t1.a = a * t2.a + b * t2.c;
    t1.b = a * t2.b + b * t2.d;
    t1.c = c * t2.a + d * t2.c;
    t1.d = c * t2.b + d * t2.d;
    t1.tx = tx * t2.a + ty * t2.c + t2.tx;
    t1.ty = tx * t2.b + ty * t2.d + t2.ty;
    return t1;
};

/**
 * !#en Get the invert transform of an AffineTransform object.
 * !#zh 求逆矩阵。
 * @method affineTransformInvert
 * @param {AffineTransform} t
 * @return {AffineTransform} The inverted transform object.
 */
cc.affineTransformInvert = function (t) {
    var determinant = 1 / (t.a * t.d - t.b * t.c);
    return {a: determinant * t.d, b: -determinant * t.b, c: -determinant * t.c, d: determinant * t.a,
        tx: determinant * (t.c * t.ty - t.d * t.tx), ty: determinant * (t.b * t.tx - t.a * t.ty)};
};

/**
 * !#en Put the invert transform of an AffineTransform object into the out AffineTransform object.
 * !#zh 求逆矩阵并存入用户传入的矩阵对象参数。
 * @method affineTransformInvert
 * @param {AffineTransform} t
 * @param {AffineTransform} out
 */
cc.affineTransformInvertOut = function (t, out) {
    var a = t.a, b = t.b, c = t.c, d = t.d, tx = t.tx, ty = t.ty;
    var determinant = 1 / (a * d - b * c);
    out.a = determinant * d;
    out.b = -determinant * b;
    out.c = -determinant * c;
    out.d = determinant * a;
<<<<<<< HEAD
    out.tx = determinant * (c * t.ty - d * t.tx);
    out.ty = determinant * (b * t.tx - a * t.ty);
};

function affineTransformFromMatrixOut (mat, out) {
    out.a = mat.m00;
    out.b = mat.m01;
    out.c = mat.m04;
    out.d = mat.m05;
    out.tx = mat.m12;
    out.ty = mat.m13;
    return out;
};

module.exports = {
    make: cc.affineTransformMake,
    makeIdentity: cc.affineTransformMakeIdentity,
    fromMatrix: affineTransformFromMatrixOut,
    clone: cc.affineTransformClone,
    pointApply: cc._pointApplyAffineTransformOut,
    sizeApply: cc.sizeApplyAffineTransform,
    rectApplyIn: cc._rectApplyAffineTransformIn,
    rectApplyMat4: rectApplyMat4Out,
    concatIn: cc.affineTransformConcatIn,
    equal: cc.affineTransformEqualToTransform,
    invert: cc.affineTransformInvertOut,
=======
    out.tx = determinant * (c * ty - d * tx);
    out.ty = determinant * (b * tx - a * ty);
>>>>>>> ff975841
};<|MERGE_RESOLUTION|>--- conflicted
+++ resolved
@@ -330,9 +330,8 @@
     out.b = -determinant * b;
     out.c = -determinant * c;
     out.d = determinant * a;
-<<<<<<< HEAD
-    out.tx = determinant * (c * t.ty - d * t.tx);
-    out.ty = determinant * (b * t.tx - a * t.ty);
+    out.tx = determinant * (c * ty - d * tx);
+    out.ty = determinant * (b * tx - a * ty);
 };
 
 function affineTransformFromMatrixOut (mat, out) {
@@ -357,8 +356,4 @@
     concatIn: cc.affineTransformConcatIn,
     equal: cc.affineTransformEqualToTransform,
     invert: cc.affineTransformInvertOut,
-=======
-    out.tx = determinant * (c * ty - d * tx);
-    out.ty = determinant * (b * tx - a * ty);
->>>>>>> ff975841
 };