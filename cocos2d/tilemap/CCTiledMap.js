--- conflicted
+++ resolved
@@ -476,6 +476,11 @@
         this._applyFile();
     },
 
+    _resetSgSize: function () {
+        this.node.setContentSize(this._sgNode.getContentSize());
+        this._sgNode.setContentSize(0, 0);
+    },
+
     _onMapLoaded: function() {
         this._refreshLayerEntities();
         if (this._enabled) {
@@ -486,9 +491,10 @@
 
         // enable / disable the TiledLayer component
         this._setLayersEnabled(this._enabled);
-    },
-
-<<<<<<< HEAD
+
+        this._resetSgSize();
+    },
+
     _setLayersEnabled: function(enabled) {
         var logicChildren = this.node.getChildren();
         for (var i = logicChildren.length - 1; i >= 0; i--) {
@@ -496,23 +502,7 @@
             var tmxLayer = child.getComponent(cc.TiledLayer);
             if (tmxLayer) {
                 tmxLayer.enabled = enabled;
-=======
-    _resetSgSize: function () {
-        this.node.setContentSize(this._sgNode.getContentSize());
-        this._sgNode.setContentSize(0, 0);
-    },
-
-    _onMapLoaded: function(err) {
-        this._isLoading = false;
-        if ( !err ) {
-            if (this._enabled) {
-                this._refreshLayerEntities();
-                this._anchorChanged();
-            } else {
-                this._moveLayersInSgNode(this._sgNode);
->>>>>>> 0d438a74
-            }
-            this._resetSgSize();
+            }
         }
     },
 
