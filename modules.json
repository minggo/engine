--- conflicted
+++ resolved
@@ -268,8 +268,6 @@
     "name": "3D",
     "entries": [
       "./cocos2d/core/3d/index.js"
-<<<<<<< HEAD
-=======
     ],
     "dependencies": ["Mesh", "WebGL Renderer"]
   },
@@ -277,7 +275,6 @@
     "name": "Mesh",
     "entries": [
       "./cocos2d/core/mesh/index.js"
->>>>>>> fb796563
     ]
   }
 ]