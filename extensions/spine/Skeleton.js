--- conflicted
+++ resolved
@@ -110,23 +110,6 @@
             tooltip: CC_DEV && 'i18n:COMPONENT.skeleton.skeleton_data'
         },
 
-<<<<<<< HEAD
-        ///**
-        // * The url of atlas file.
-        // * @property {string} file
-        // */
-        //atlasFile: {
-        //    default: '',
-        //    url: cc.TextAsset,
-        //    notify () {
-        //        this.defaultSkin = '';
-        //        this.defaultAnimation = '';
-        //        this._applyAsset();
-        //    },
-        //},
-
-=======
->>>>>>> be409770
         // 由于 spine 的 skin 是无法二次替换的，所以只能设置默认的 skin
         /**
          * !#en The name of default skin.
