--- conflicted
+++ resolved
@@ -30,7 +30,7 @@
 
     statics: {
         _factory: null,
-        getFactory () {
+        getInstance () {
             if (!CCFactory._factory) {
                 CCFactory._factory = new CCFactory();
             }
@@ -164,16 +164,4 @@
 
         return null;
     }
-<<<<<<< HEAD
-});
-=======
-});
-
-dragonBones.CCFactory._factory = null;
-dragonBones.CCFactory.getInstance = function() {
-    if (!dragonBones.CCFactory._factory) {
-        dragonBones.CCFactory._factory = new dragonBones.CCFactory();
-    }
-    return dragonBones.CCFactory._factory;
-};
->>>>>>> d7e197c0
+});