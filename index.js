/****************************************************************************
 Copyright (c) 2013-2016 Chukong Technologies Inc.
 Copyright (c) 2017-2018 Xiamen Yaji Software Co., Ltd.

 http://www.cocos.com

 Permission is hereby granted, free of charge, to any person obtaining a copy
 of this software and associated engine source code (the "Software"), a limited,
  worldwide, royalty-free, non-assignable, revocable and non-exclusive license
 to use Cocos Creator solely to develop games on your target platforms. You shall
  not use Cocos Creator software for developing other software or tools that's
  used for developing games. You are not granted to publish, distribute,
  sublicense, and/or sell copies of Cocos Creator.

 The software or tools in this License Agreement are licensed, not sold.
 Xiamen Yaji Software Co., Ltd. reserves all rights not expressly granted to you.

 THE SOFTWARE IS PROVIDED "AS IS", WITHOUT WARRANTY OF ANY KIND, EXPRESS OR
 IMPLIED, INCLUDING BUT NOT LIMITED TO THE WARRANTIES OF MERCHANTABILITY,
 FITNESS FOR A PARTICULAR PURPOSE AND NONINFRINGEMENT. IN NO EVENT SHALL THE
 AUTHORS OR COPYRIGHT HOLDERS BE LIABLE FOR ANY CLAIM, DAMAGES OR OTHER
 LIABILITY, WHETHER IN AN ACTION OF CONTRACT, TORT OR OTHERWISE, ARISING FROM,
 OUT OF OR IN CONNECTION WITH THE SOFTWARE OR THE USE OR OTHER DEALINGS IN
 THE SOFTWARE.
 ****************************************************************************/

// PREDEFINE

import cc from './predefine';

// LOAD ENGINE CORE
<<<<<<< HEAD
import './cocos/core';
import './cocos/scene-graph';
import './cocos/renderer';
import './cocos/gfx';
=======
export * from './cocos/core';
export * from './cocos/scene-graph';
export * from './cocos/renderer';
>>>>>>> 6d0ed8e1

export * from './cocos/assets';
export * from './cocos/load-pipeline';
export * from './cocos/components';
export * from './cocos/animation';
export * from './cocos/3d';

// export default cc;<|MERGE_RESOLUTION|>--- conflicted
+++ resolved
@@ -29,16 +29,9 @@
 import cc from './predefine';
 
 // LOAD ENGINE CORE
-<<<<<<< HEAD
-import './cocos/core';
-import './cocos/scene-graph';
-import './cocos/renderer';
-import './cocos/gfx';
-=======
 export * from './cocos/core';
 export * from './cocos/scene-graph';
 export * from './cocos/renderer';
->>>>>>> 6d0ed8e1
 
 export * from './cocos/assets';
 export * from './cocos/load-pipeline';
