/****************************************************************************
 Copyright (c) 2017-2018 Xiamen Yaji Software Co., Ltd.

 http://www.cocos.com

 Permission is hereby granted, free of charge, to any person obtaining a copy
 of this software and associated engine source code (the "Software"), a limited,
 worldwide, royalty-free, non-assignable, revocable and non-exclusive license
 to use Cocos Creator solely to develop games on your target platforms. You shall
 not use Cocos Creator software for developing other software or tools that's
 used for developing games. You are not granted to publish, distribute,
 sublicense, and/or sell copies of Cocos Creator.

 The software or tools in this License Agreement are licensed, not sold.
 Xiamen Yaji Software Co., Ltd. reserves all rights not expressly granted to you.

 THE SOFTWARE IS PROVIDED "AS IS", WITHOUT WARRANTY OF ANY KIND, EXPRESS OR
 IMPLIED, INCLUDING BUT NOT LIMITED TO THE WARRANTIES OF MERCHANTABILITY,
 FITNESS FOR A PARTICULAR PURPOSE AND NONINFRINGEMENT. IN NO EVENT SHALL THE
 AUTHORS OR COPYRIGHT HOLDERS BE LIABLE FOR ANY CLAIM, DAMAGES OR OTHER
 LIABILITY, WHETHER IN AN ACTION OF CONTRACT, TORT OR OTHERWISE, ARISING FROM,
 OUT OF OR IN CONNECTION WITH THE SOFTWARE OR THE USE OR OTHER DEALINGS IN
 THE SOFTWARE.
 ****************************************************************************/

// MACROS

/**
 * !#zh
 * 这里是一些用来判断执行环境的宏，这些宏都是全局变量，直接访问即可。<br>
 * 在项目构建时，这些宏将会被预处理并根据构建的平台剔除不需要的代码，例如
 *
 *     if (CC_DEBUG) {
 *         cc.log('debug');
 *     }
 *     else {
 *         cc.log('release');
 *     }
 *
 * 在构建后会只剩下
 *
 *     cc.log('release');
 *
 * <br>
 * 如需判断脚本是否运行于指定平台，可以用如下表达式：
 *
 *     {
 *         "编辑器":  CC_EDITOR,
 *         "编辑器 或 预览":  CC_DEV,
 *         "编辑器 或 预览 或 构建调试":  CC_DEBUG,
 *         "网页预览":  CC_PREVIEW && !CC_JSB,
 *         "模拟器预览":  CC_PREVIEW && CC_JSB,
 *         "构建调试":  CC_BUILD && CC_DEBUG,
 *         "构建发行":  CC_BUILD && !CC_DEBUG,
 *     }
 *
 * !#en
 * Here are some of the macro used to determine the execution environment, these macros are global variables, can be accessed directly.<br>
 * When the project is built, these macros will be preprocessed and discard unreachable code based on the built platform, for example:
 *
 *     if (CC_DEBUG) {
 *         cc.log('debug');
 *     }
 *     else {
 *         cc.log('release');
 *     }
 *
 * After build will become:
 *
 *     cc.log('release');
 *
 * <br>
 * To determine whether the script is running on the specified platform, you can use the following expression:
 *
 *     {
 *         "editor":  CC_EDITOR,
 *         "editor or preview":  CC_DEV,
 *         "editor or preview or build in debug mode":  CC_DEBUG,
 *         "web preview":  CC_PREVIEW && !CC_JSB,
 *         "simulator preview":  CC_PREVIEW && CC_JSB,
 *         "build in debug mode":  CC_BUILD && CC_DEBUG,
 *         "build in release mode":  CC_BUILD && !CC_DEBUG,
 *     }
 *
 * @module GLOBAL-MACROS
 */
/**
 * @property {Boolean} CC_EDITOR - Running in the editor.
 */
/**
 * @property {Boolean} CC_PREVIEW - Preview in browser or simulator.
 */
/**
 * @property {Boolean} CC_DEV - Running in the editor or preview.
 */
/**
 * @property {Boolean} CC_DEBUG - Running in the editor or preview, or build in debug mode.
 */
/**
 * @property {Boolean} CC_BUILD - Running in published project.
 */
/**
 * @property {Boolean} CC_JSB - Running in native platform (mobile app, desktop app, or simulator).
 */
/**
 * @property {Boolean} CC_TEST - Running in the engine's unit test.
 */
/**
 * @property {Boolean} CC_WECHATGAME - Running in the Wechat's mini game.
 */
/**
 * @property {Boolean} CC_QQPLAY - Running in the bricks.
 */
/**
 * @property {Boolean} CC_RUNTIME - Running in runtime environments.
 */

// PREDEFINE

// window may be undefined when first load engine from editor
var _global = typeof window === 'undefined' ? global : window;

/**
 * !#en
 * The main namespace of Cocos2d-JS, all engine core classes, functions, properties and constants are defined in this namespace.
 * !#zh
 * Cocos 引擎的主要命名空间，引擎代码中所有的类，函数，属性和常量都在这个命名空间中定义。
 * @module cc
 * @main cc
 */
cc = _global.cc || {};

// For internal usage
_cc = _global._cc || {};


function defineMacro (name, defaultValue) {
    // if "global_defs" not preprocessed by uglify, just declare them globally,
    // this may happened in release version's preview page.
    if (typeof _global[name] === 'undefined') {
        _global[name] = defaultValue;
    }
}
function defined (name) {
    return typeof _global[name] === 'object';
}

// ensure CC_BUILD is defined
// should not use window.CC_BUILD because we need get global_defs defined in uglify
defineMacro('CC_BUILD', false);

if (CC_BUILD) {
    // Supports dynamically access from external scripts such as adapters and debugger.
    // So macros should still defined in global even if inlined in engine.
<<<<<<< HEAD
=======
    _global.CC_BUILD = CC_BUILD;
>>>>>>> fb796563
    _global.CC_TEST = CC_TEST;
    _global.CC_EDITOR = CC_EDITOR;
    _global.CC_PREVIEW = CC_PREVIEW;
    _global.CC_DEV = CC_DEV;
    _global.CC_DEBUG = CC_DEBUG;
    _global.CC_JSB = CC_JSB;
<<<<<<< HEAD
    _global.CC_BUILD = CC_BUILD;
=======
    _global.CC_WECHATGAME_SUB = CC_WECHATGAMESUB;
>>>>>>> fb796563
    _global.CC_WECHATGAME = CC_WECHATGAME;
    _global.CC_QQPLAY = CC_QQPLAY;
    _global.CC_RUNTIME = CC_RUNTIME;
    _global.CC_SUPPORT_JIT = CC_SUPPORT_JIT;
}
else {
    defineMacro('CC_TEST', defined('tap') || defined('QUnit'));
    defineMacro('CC_EDITOR', defined('Editor') && defined('process') && ('electron' in process.versions));
    defineMacro('CC_PREVIEW', !CC_EDITOR);
    defineMacro('CC_DEV', true);    // (CC_EDITOR && !CC_BUILD) || CC_PREVIEW || CC_TEST
    defineMacro('CC_DEBUG', true);  // CC_DEV || Debug Build
    defineMacro('CC_JSB', defined('jsb'));
    defineMacro('CC_WECHATGAME_SUB', !!(defined('wx') && wx.getSharedCanvas));
    defineMacro('CC_WECHATGAME', !!(defined('wx') && (wx.getSystemInfoSync || wx.getSharedCanvas)));
    defineMacro('CC_QQPLAY', defined('bk'));
    defineMacro('CC_RUNTIME', 'function' === typeof loadRuntime);
    defineMacro('CC_SUPPORT_JIT', !(CC_WECHATGAME || CC_QQPLAY || CC_RUNTIME));
}

//

if (CC_DEV) {
    /**
     * contains internal apis for unit tests
     * @expose
     */
    cc._Test = {};
}

/**
 * @module cc
 */

/**
 * The current version of Cocos2d being used.<br/>
 * Please DO NOT remove this String, it is an important flag for bug tracking.<br/>
 * If you post a bug to forum, please attach this flag.
 * @property {String} ENGINE_VERSION
 */
const engineVersion = '2.0.0 alpha';
_global['CocosEngine'] = cc.ENGINE_VERSION = engineVersion;

export default cc;<|MERGE_RESOLUTION|>--- conflicted
+++ resolved
@@ -152,21 +152,14 @@
 if (CC_BUILD) {
     // Supports dynamically access from external scripts such as adapters and debugger.
     // So macros should still defined in global even if inlined in engine.
-<<<<<<< HEAD
-=======
     _global.CC_BUILD = CC_BUILD;
->>>>>>> fb796563
     _global.CC_TEST = CC_TEST;
     _global.CC_EDITOR = CC_EDITOR;
     _global.CC_PREVIEW = CC_PREVIEW;
     _global.CC_DEV = CC_DEV;
     _global.CC_DEBUG = CC_DEBUG;
     _global.CC_JSB = CC_JSB;
-<<<<<<< HEAD
-    _global.CC_BUILD = CC_BUILD;
-=======
     _global.CC_WECHATGAME_SUB = CC_WECHATGAMESUB;
->>>>>>> fb796563
     _global.CC_WECHATGAME = CC_WECHATGAME;
     _global.CC_QQPLAY = CC_QQPLAY;
     _global.CC_RUNTIME = CC_RUNTIME;
