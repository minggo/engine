/*
 Copyright (c) 2013-2016 Chukong Technologies Inc.
 Copyright (c) 2017-2018 Xiamen Yaji Software Co., Ltd.

 http://www.cocos2d-x.org

 Permission is hereby granted, free of charge, to any person obtaining a copy
 of this software and associated documentation files (the "Software"), to deal
 in the Software without restriction, including without limitation the rights
 to use, copy, modify, merge, publish, distribute, sublicense, and/or sell
 copies of the Software, and to permit persons to whom the Software is
 furnished to do so, subject to the following conditions:

 The above copyright notice and this permission notice shall be included in
 all copies or substantial portions of the Software.

 THE SOFTWARE IS PROVIDED "AS IS", WITHOUT WARRANTY OF ANY KIND, EXPRESS OR
 IMPLIED, INCLUDING BUT NOT LIMITED TO THE WARRANTIES OF MERCHANTABILITY,
 FITNESS FOR A PARTICULAR PURPOSE AND NONINFRINGEMENT. IN NO EVENT SHALL THE
 AUTHORS OR COPYRIGHT HOLDERS BE LIABLE FOR ANY CLAIM, DAMAGES OR OTHER
 LIABILITY, WHETHER IN AN ACTION OF CONTRACT, TORT OR OTHERWISE, ARISING FROM,
 OUT OF OR IN CONNECTION WITH THE SOFTWARE OR THE USE OR OTHER DEALINGS IN
 THE SOFTWARE.
*/

/**
 * @packageDocumentation
 * @module component/camera
 */

import { EDITOR } from 'internal:constants';
import { RenderTexture } from '../../assets/render-texture';
import { UITransform } from '../../components/ui-base';
import { Component } from '../../components/component';
import { ccclass, help, executeInEditMode, menu, tooltip, displayOrder, type, serializable } from 'cc.decorator';
import { ray } from '../../geometry';
import { GFXClearFlag } from '../../gfx/define';
import { Color, Rect, toRadian, Vec3 } from '../../math';
import { CAMERA_DEFAULT_MASK } from '../../pipeline/define';
import { view } from '../../platform/view';
import { scene } from '../../renderer';
import { SKYBOX_FLAG, CameraProjection, CameraFOVAxis, CameraAperture, CameraISO, CameraShutter } from '../../renderer/scene/camera';
import { Root } from '../../root';
import { Node } from '../../scene-graph/node';
import { Layers } from '../../scene-graph/layers';
import { Scene } from '../../scene-graph/scene';
import { Enum } from '../../value-types';
import { TransformBit } from '../../scene-graph/node-enum';
import { legacyCC } from '../../global-exports';
import { RenderWindow } from '../../renderer/core/render-window';

const _temp_vec3_1 = new Vec3();

/**
 * @en The projection type.
 * @zh 投影类型。
 */
const ProjectionType = Enum(CameraProjection);
const FOVAxis = Enum(CameraFOVAxis);
const Aperture = Enum(CameraAperture);
const Shutter = Enum(CameraShutter);
const ISO = Enum(CameraISO);

const ClearFlag = Enum({
    SKYBOX: SKYBOX_FLAG | GFXClearFlag.DEPTH_STENCIL,
    SOLID_COLOR: GFXClearFlag.ALL,
    DEPTH_ONLY: GFXClearFlag.DEPTH_STENCIL,
    DONT_CLEAR: GFXClearFlag.NONE,
});

// tslint:disable: no-shadowed-variable
export declare namespace Camera {
    export type ProjectionType = EnumAlias<typeof ProjectionType>;
    export type FOVAxis = EnumAlias<typeof FOVAxis>;
    export type ClearFlag = EnumAlias<typeof ClearFlag>;
    export type Aperture = EnumAlias<typeof Aperture>;
    export type Shutter = EnumAlias<typeof Shutter>;
    export type ISO = EnumAlias<typeof ISO>;
}
// tslint:enable: no-shadowed-variable

/**
 * @en The Camera Component.
 * @zh 相机组件。
 */
@ccclass('cc.Camera')
@help('i18n:cc.Camera')
@menu('Components/Camera')
@executeInEditMode
export class Camera extends Component {
    public static ProjectionType = ProjectionType;
    public static FOVAxis = FOVAxis;
    public static ClearFlag = ClearFlag;
    public static Aperture = Aperture;
    public static Shutter = Shutter;
    public static ISO = ISO;

    @serializable
    protected _projection = ProjectionType.PERSPECTIVE;
    @serializable
    protected _priority = 0;
    @serializable
    protected _fov = 45;
    @serializable
    protected _fovAxis = FOVAxis.VERTICAL;
    @serializable
    protected _orthoHeight = 10;
    @serializable
    protected _near = 1;
    @serializable
    protected _far = 1000;
    @serializable
    protected _color = new Color('#333333');
    @serializable
    protected _depth = 1;
    @serializable
    protected _stencil = 0;
    @serializable
    protected _clearFlags = ClearFlag.SOLID_COLOR;
    @serializable
    protected _rect = new Rect(0, 0, 1, 1);
    @serializable
    protected _aperture = Aperture.F16_0;
    @serializable
    protected _shutter = Shutter.D125;
    @serializable
    protected _iso = ISO.ISO100;
    @serializable
    protected _screenScale = 1;
    @serializable
    protected _visibility = CAMERA_DEFAULT_MASK;
    @serializable
    protected _targetTexture: RenderTexture | null = null;

    protected _camera: scene.Camera | null = null;
    protected _inEditorMode = false;
    protected _flows: string[] | undefined = undefined;

    get camera () {
        return this._camera!;
    }

    /**
     * @en Render priority of the camera, in ascending-order.
     * @zh 相机的渲染优先级，值越小越优先渲染。
     */
    @displayOrder(0)
    @tooltip('i18n:camera.priority')
    get priority () {
        return this._priority;
    }

    set priority (val) {
        this._priority = val;
        if (this._camera) {
            this._camera.priority = val;
        }
    }

    /**
     * @en Visibility mask, declaring a set of node layers that will be visible to this camera.
     * @zh 可见性掩码，声明在当前相机中可见的节点层级集合。
     */
    @type(Layers.BitMask)
    @displayOrder(1)
    @tooltip('i18n:camera.visibility')
    get visibility () {
        return this._visibility;
    }

    set visibility (val) {
        this._visibility = val;
        if (this._camera) {
            this._camera.visibility = val;
        }
    }

    /**
     * @en Clearing flags of the camera, specifies which part of the framebuffer will be actually cleared every frame.
     * @zh 相机的缓冲清除标志位，指定帧缓冲的哪部分要每帧清除。
     */
    @type(ClearFlag)
    @displayOrder(2)
    @tooltip('i18n:camera.clear_flags')
    get clearFlags () {
        return this._clearFlags;
    }

    set clearFlags (val) {
        this._clearFlags = val;
        if (this._camera) { this._camera.clearFlag = val; }
    }

    /**
     * @en Clearing color of the camera.
     * @zh 相机的颜色缓冲默认值。
     */
    @displayOrder(3)
    @tooltip('i18n:camera.color')
    // @constget
    get clearColor (): Readonly<Color> {
        return this._color;
    }

    set clearColor (val) {
        this._color.set(val);
        if (this._camera) {
            this._camera.clearColor = this._color;
        }
    }

    /**
     * @en Clearing depth of the camera.
     * @zh 相机的深度缓冲默认值。
     */
    @displayOrder(4)
    @tooltip('i18n:camera.depth')
    get clearDepth () {
        return this._depth;
    }

    set clearDepth (val) {
        this._depth = val;
        if (this._camera) { this._camera.clearDepth = val; }
    }

    /**
     * @en Clearing stencil of the camera.
     * @zh 相机的模板缓冲默认值。
     */
    @displayOrder(5)
    @tooltip('i18n:camera.stencil')
    get clearStencil () {
        return this._stencil;
    }

    set clearStencil (val) {
        this._stencil = val;
        if (this._camera) { this._camera.clearStencil = val; }
    }

    /**
     * @en Projection type of the camera.
     * @zh 相机的投影类型。
     */
    @type(ProjectionType)
    @displayOrder(6)
    @tooltip('i18n:camera.projection')
    get projection () {
        return this._projection;
    }

    set projection (val) {
        this._projection = val;
        if (this._camera) { this._camera.projectionType = val; }
    }

    /**
     * @en The axis on which the FOV would be fixed regardless of screen aspect changes.
     * @zh 指定视角的固定轴向，在此轴上不会跟随屏幕长宽比例变化。
     */
    @type(FOVAxis)
    @displayOrder(7)
    @tooltip('i18n:camera.fov_axis')
    get fovAxis () {
        return this._fovAxis;
    }

    set fovAxis (val) {
        if (val === this._fovAxis) { return; }
        this._fovAxis = val;
        if (this._camera) {
            this._camera.fovAxis = val;
            if (val === CameraFOVAxis.VERTICAL) { this.fov = this._fov * this._camera.aspect; }
            else { this.fov = this._fov / this._camera.aspect; }
        }
    }

    /**
     * @en Field of view of the camera.
     * @zh 相机的视角大小。
     */
    @displayOrder(8)
    @tooltip('i18n:camera.fov')
    get fov () {
        return this._fov;
    }

    set fov (val) {
        this._fov = val;
        if (this._camera) { this._camera.fov = toRadian(val); }
    }

    /**
     * @en Viewport height in orthographic mode.
     * @zh 正交模式下的相机视角高度。
     */
    @displayOrder(9)
    @tooltip('i18n:camera.ortho_height')
    get orthoHeight () {
        return this._orthoHeight;
    }

    set orthoHeight (val) {
        this._orthoHeight = val;
        if (this._camera) { this._camera.orthoHeight = val; }
    }

    /**
     * @en Near clipping distance of the camera, should be as large as possible within acceptable range.
     * @zh 相机的近裁剪距离，应在可接受范围内尽量取最大。
     */
    @displayOrder(10)
    @tooltip('i18n:camera.near')
    get near () {
        return this._near;
    }

    set near (val) {
        this._near = val;
        if (this._camera) { this._camera.nearClip = val; }
    }

    /**
     * @en Far clipping distance of the camera, should be as small as possible within acceptable range.
     * @zh 相机的远裁剪距离，应在可接受范围内尽量取最小。
     */
    @displayOrder(11)
    @tooltip('i18n:camera.far')
    get far () {
        return this._far;
    }

    set far (val) {
        this._far = val;
        if (this._camera) { this._camera.farClip = val; }
    }

    /**
     * @en Camera aperture, controls the exposure parameter.
     * @zh 相机光圈，影响相机的曝光参数。
     */
    @type(Aperture)
    @displayOrder(12)
    @tooltip('i18n:camera.aperture')
    get aperture () {
        return this._aperture;
    }

    set aperture (val) {
        this._aperture = val;
        if (this._camera) { this._camera.aperture = val; }
    }

    /**
     * @en Camera shutter, controls the exposure parameter.
     * @zh 相机快门，影响相机的曝光参数。
     */
    @type(Shutter)
    @displayOrder(13)
    @tooltip('i18n:camera.shutter')
    get shutter () {
        return this._shutter;
    }

    set shutter (val) {
        this._shutter = val;
        if (this._camera) { this._camera.shutter = val; }
    }

    /**
     * @en Camera ISO, controls the exposure parameter.
     * @zh 相机感光度，影响相机的曝光参数。
     */
    @type(ISO)
    @displayOrder(14)
    @tooltip('i18n:camera.ISO')
    get iso () {
        return this._iso;
    }

    set iso (val) {
        this._iso = val;
        if (this._camera) { this._camera.iso = val; }
    }

    /**
     * @en Screen viewport of the camera wrt. the sceen size.
     * @zh 此相机最终渲染到屏幕上的视口位置和大小。
     */
    @displayOrder(15)
    @tooltip('i18n:camera.rect')
    get rect () {
        return this._rect;
    }

    set rect (val) {
        this._rect = val;
        if (this._camera) { this._camera.viewport = val; }
    }

    /**
     * @en Output render texture of the camera. Default to null, which outputs directly to screen.
     * @zh 指定此相机的渲染输出目标贴图，默认为空，直接渲染到屏幕。
     */
    @type(RenderTexture)
    @displayOrder(16)
    @tooltip('i18n:camera.target_texture')
    get targetTexture () {
        return this._targetTexture;
    }

    set targetTexture (value) {
        if (this._targetTexture === value) {
            return;
        }

        const old = this._targetTexture;
        this._targetTexture = value;
        this._chechTargetTextureEvent(old);
        this._updateTargetTexture();

        if (!value && this._camera) {
            this._camera.changeTargetWindow(EDITOR ? legacyCC.director.root.tempWindow : null);
            this._camera.isWindowSize = true;
        }
    }

    /**
     * @en Scale of the internal buffer size,
     * set to 1 to keep the same with the canvas size.
     * @zh 相机内部缓冲尺寸的缩放值, 1 为与 canvas 尺寸相同。
     */
    get screenScale () {
        return this._screenScale;
    }

    set screenScale (val) {
        this._screenScale = val;
        if (this._camera) { this._camera.screenScale = val; }
    }

    get inEditorMode () {
        return this._inEditorMode;
    }

    set inEditorMode (value) {
        this._inEditorMode = value;
        if (this._camera) {
            this._camera.changeTargetWindow(value ? legacyCC.director.root && legacyCC.director.root.mainWindow :
                legacyCC.director.root && legacyCC.director.root.tempWindow);
        }
    }

    set flows (val) {
        if (this._camera) {
            this._camera.flows = val;
        }
        this._flows = val;
    }

    public onLoad () {
        this._createCamera();
    }

    public onEnable () {
        this.node.hasChangedFlags |= TransformBit.POSITION; // trigger camera matrix update
        if (this._camera) {
            this._attachToScene();
            return;
        }
    }

    public onDisable () {
        if (this._camera) {
            this._detachFromScene();
        }
    }

    public onDestroy () {
        if (this._camera) {
            legacyCC.director.root.destroyCamera(this._camera);
            this._camera = null;
        }

        if (this._targetTexture) {
            this._targetTexture.off('resize');
        }
    }

    public screenPointToRay (x: number, y: number, out?: ray) {
        if (!out) { out = ray.create(); }
        if (this._camera) { this._camera.screenPointToRay(out, x, y); }
        return out;
    }

    public worldToScreen (worldPos: Vec3, out?: Vec3) {
        if (!out) { out = new Vec3(); }
        if (this._camera) { this._camera.worldToScreen(out, worldPos); }
        return out;
    }

    public screenToWorld (screenPos: Vec3, out?: Vec3) {
        if (!out) { out = this.node.getWorldPosition(); }
        if (this._camera) { this._camera.screenToWorld(out, screenPos); }
        return out;
    }

    /**
     * @en 3D node to UI local node coordinates. The converted value is the offset under the UI node.
     *
     * @zh 3D 节点转 UI 本地节点坐标。转换后的值是该 UI 节点下的偏移。
     * @param wpos 3D 节点世界坐标
     * @param uiNode UI 节点
     * @param out 返回在当前传入的 UI 节点下的偏移量
     *
     * @example
     * ```ts
     * this.convertToUINode(target.worldPosition, uiNode.parent, out);
     * uiNode.position = out;
     * ```
     */
    public convertToUINode (wpos: Vec3, uiNode: Node, out?: Vec3) {
        if (!out) {
            out = new Vec3();
        }
        if (!this._camera) { return out; }

        this.worldToScreen(wpos, _temp_vec3_1);
        const cmp = uiNode.getComponent('cc.UITransform') as UITransform;
        const designSize = view.getVisibleSize();
        const xoffset = _temp_vec3_1.x - this._camera!.width * 0.5;
        const yoffset = _temp_vec3_1.y - this._camera!.height * 0.5;
        _temp_vec3_1.x = xoffset / legacyCC.view.getScaleX() + designSize.width * 0.5;
        _temp_vec3_1.y = yoffset / legacyCC.view.getScaleY() + designSize.height * 0.5;

        if (cmp) {
            cmp.convertToNodeSpaceAR(_temp_vec3_1, out);
        }

        return out;
    }

    protected _createCamera () {
        this._camera = (legacyCC.director.root as Root).createCamera();
        this._camera!.initialize({
            name: this.node.name,
            node: this.node,
            projection: this._projection,
            window: this._inEditorMode ? legacyCC.director.root && legacyCC.director.root.mainWindow :
                legacyCC.director.root && legacyCC.director.root.tempWindow,
            priority: this._priority,
            flows: this._flows,
        });

        if (this._camera) {
            this._camera.viewport = this._rect;
            this._camera.fovAxis = this._fovAxis;
            this._camera.fov = toRadian(this._fov);
            this._camera.orthoHeight = this._orthoHeight;
            this._camera.nearClip = this._near;
            this._camera.farClip = this._far;
            this._camera.clearColor = this._color;
            this._camera.clearDepth = this._depth;
            this._camera.clearStencil = this._stencil;
            this._camera.clearFlag = this._clearFlags;
            this._camera.visibility = this._visibility;
            this._camera.aperture = this._aperture;
            this._camera.shutter = this._shutter;
            this._camera.iso = this._iso;
        }

        this._updateTargetTexture();
    }

    protected _attachToScene () {
        if (!this.node.scene || !this._camera) {
            return;
        }
        if (this._camera && this._camera.scene) {
            this._camera.scene.removeCamera(this._camera);
        }
        const rs = this._getRenderScene();
        rs.addCamera(this._camera);
    }

    protected _detachFromScene () {
        if (this._camera && this._camera.scene) {
            this._camera.scene.removeCamera(this._camera);
        }
    }

<<<<<<< HEAD
    protected onSceneChanged (_scene: Scene) {
        // to handle scene switch of editor camera
        if (this._camera && this._camera.scene == null) {
            this._attachToScene();
        }
    }

=======
>>>>>>> 3375a5cf
    protected _chechTargetTextureEvent (old: RenderTexture | null) {
        const resizeFunc = (window: RenderWindow) => {
            if (this._camera) {
                this._camera.setFixedSize(window.width, window.height);
            }
        };

        if (old) {
            old.off('resize');
        }

        if (this._targetTexture) {
            this._targetTexture.on('resize', resizeFunc, this);
        }
    }

    protected _updateTargetTexture () {
        if (!this._camera) {
            return;
        }

        if (this._targetTexture) {
            const window = this._targetTexture.window;
            this._camera.changeTargetWindow(window);
            this._camera.setFixedSize(window!.width, window!.height);
        }
    }
}

legacyCC.Camera = Camera;<|MERGE_RESOLUTION|>--- conflicted
+++ resolved
@@ -590,16 +590,6 @@
         }
     }
 
-<<<<<<< HEAD
-    protected onSceneChanged (_scene: Scene) {
-        // to handle scene switch of editor camera
-        if (this._camera && this._camera.scene == null) {
-            this._attachToScene();
-        }
-    }
-
-=======
->>>>>>> 3375a5cf
     protected _chechTargetTextureEvent (old: RenderTexture | null) {
         const resizeFunc = (window: RenderWindow) => {
             if (this._camera) {
