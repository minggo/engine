// Copyright (c) 2017-2018 Xiamen Yaji Software Co., Ltd.
import { builtinResMgr } from '../../3d/builtin/init';
import { Material } from '../../assets/material';
import { RenderingSubMesh } from '../../assets/mesh';
import { aabb } from '../../geometry';
import { GFXBuffer, GFXBufferInfo } from '../../gfx/buffer';
import { Pool } from '../../memop';
import { Node } from '../../scene-graph';
import { Layers } from '../../scene-graph/layers';
import { RenderScene } from './render-scene';
import { Texture2D } from '../../assets/texture-2d';
import { SubModel } from './submodel';
import { Pass } from '../core/pass';
import { legacyCC } from '../../global-exports';
import { InstancedBuffer } from '../../pipeline';
import { BatchingSchemes } from '../core/pass';
import { Mat4, Vec3, Vec4 } from '../../math';
import { GFXDevice, GFXFeature } from '../../gfx/device';
import { genSamplerHash, samplerLib } from '../../renderer/core/sampler-lib';
import { ShaderPool, SubModelPool, SubModelView, ModelHandle, SubModelArrayPool, SubModelArrayHandle, ModelPool,
    ModelView, AABBHandle, AABBPool, AABBView, NULL_HANDLE } from '../core/memory-pools';
import { GFXAttribute, GFXDescriptorSet } from '../../gfx';
import { INST_MAT_WORLD, UBOLocal, UNIFORM_LIGHTMAP_TEXTURE_BINDING } from '../../pipeline/define';
import { getTypedArrayConstructor, GFXBufferUsageBit, GFXFormat, GFXFormatInfos, GFXMemoryUsageBit, GFXFilter, GFXAddress } from '../../gfx/define';

const m4_1 = new Mat4();

const _subModelPool = new Pool(() => new SubModel(), 32);

export interface IInstancedAttribute {
    name: string;
    format: GFXFormat;
    isNormalized?: boolean;
    view: ArrayBufferView;
}
export interface IInstancedAttributeBlock {
    buffer: Uint8Array;
    list: IInstancedAttribute[];
}

export enum ModelType {
    DEFAULT,
    SKINNING,
    BAKED_SKINNING,
    UI_BATCH,
    PARTICLE_BATCH,
    LINE,
}

function uploadMat4AsVec4x3 (mat: Mat4, v1: ArrayBufferView, v2: ArrayBufferView, v3: ArrayBufferView) {
    v1[0] = mat.m00; v1[1] = mat.m01; v1[2] = mat.m02; v1[3] = mat.m12;
    v2[0] = mat.m04; v2[1] = mat.m05; v2[2] = mat.m06; v2[3] = mat.m13;
    v3[0] = mat.m08; v3[1] = mat.m09; v3[2] = mat.m10; v3[3] = mat.m14;
}

const lightmapSamplerHash = genSamplerHash([
    GFXFilter.LINEAR,
    GFXFilter.LINEAR,
    GFXFilter.NONE,
    GFXAddress.CLAMP,
    GFXAddress.CLAMP,
    GFXAddress.CLAMP,
]);

const lightmapSamplerWithMipHash = genSamplerHash([
    GFXFilter.LINEAR,
    GFXFilter.LINEAR,
    GFXFilter.LINEAR,
    GFXAddress.CLAMP,
    GFXAddress.CLAMP,
    GFXAddress.CLAMP,
]);

/**
 * A representation of a model
 */
export class Model {

    get subModels () {
        return this._subModels;
    }

    get inited (): boolean {
        return this._inited;
    }

    get worldBounds () {
        return this._worldBounds;
    }

    get modelBounds () {
        return this._modelBounds;
    }

    get localBuffer () {
        return this._localBuffer;
    }

    get updateStamp () {
        return this._updateStamp;
    }

    get isInstancingEnabled () {
        return this._instMatWorldIdx >= 0;
    }
    get receiveShadow () {
        return this._receiveShadow;
    }
    set receiveShadow (val) {
        this._receiveShadow = val;
        this.onMacroPatchesStateChanged();
    }

    get handle () {
        return this._poolHandle;
    }

    get node () : Node {
        return this._node;
    }

    set node (n: Node) {
        this._node = n;
        ModelPool.set(this._poolHandle, ModelView.NODE, n.handle);
    }

    get transform () : Node {
        return this._transform;
    }

    set transform (n: Node) {
        this._transform = n;
        ModelPool.set(this._poolHandle, ModelView.TRANSFORM, n.handle);
    }

    get visFlags () : number {
        return ModelPool.get(this._poolHandle, ModelView.VIS_FLAGS);
    }

    set visFlags (val: number) {
        ModelPool.set(this._poolHandle, ModelView.VIS_FLAGS, val);
    }

    get enabled () : boolean {
        return ModelPool.get(this._poolHandle, ModelView.ENABLED) === 1 ? true : false;
    }

    set enabled (val: boolean) {
        ModelPool.set(this._poolHandle, ModelView.ENABLED, val ? 1 : 0);
    }

    public type = ModelType.DEFAULT;
    public scene: RenderScene | null = null;
    public castShadow = false;
    public isDynamicBatching = false;
    public instancedAttributes: IInstancedAttributeBlock = { buffer: null!, list: [] };

    protected _worldBounds: aabb | null = null;
    protected _modelBounds: aabb | null = null;
    protected _subModels: SubModel[] = [];
    protected _node: Node = null!;
    protected _transform: Node = null!;

    protected _device: GFXDevice;
    protected _inited = false;
    protected _descriptorSetCount = 1;
    protected _updateStamp = -1;
    protected _transformUpdated = true;
    protected _subModelArrayHandle: SubModelArrayHandle = NULL_HANDLE;
    protected _poolHandle: ModelHandle = NULL_HANDLE;
    protected _worldBoundsHandle: AABBHandle = NULL_HANDLE;

    private _localData = new Float32Array(UBOLocal.COUNT);
    private _localBuffer: GFXBuffer | null = null;
    private _instMatWorldIdx = -1;
    private _lightmap: Texture2D | null = null;
    private _lightmapUVParam: Vec4 = new Vec4();
    private _receiveShadow = true;

    /**
     * Setup a default empty model
     */
    constructor () {
        this._device = legacyCC.director.root.device;
    }

<<<<<<< HEAD
    public initialize () {
        if (!this._inited) {
            this._poolHandle = ModelPool.alloc();
            this._subModelArrayHandle = SubModelArrayPool.alloc();
            ModelPool.set(this._poolHandle, ModelView.SUB_MODEL_ARRAY, this._subModelArrayHandle);
            ModelPool.set(this._poolHandle, ModelView.VIS_FLAGS, Layers.Enum.NONE);
            ModelPool.set(this._poolHandle, ModelView.ENABLED, 1);
            this._inited = true;
        }
=======
    public initialize (node: Node) {
        this.transform = this.node = node;
        this._receiveShadow = true;
        this.castShadow = false;
>>>>>>> 3375a5cf
    }

    public destroy () {
        const subModels = this._subModels;
        for (let i = 0; i < subModels.length; i++) {
            const subModel = this._subModels[i];
            subModel.destroy();
            _subModelPool.free(subModel);
        }
        if (this._localBuffer) {
            this._localBuffer.destroy();
            this._localBuffer = null;
        }
        this._worldBounds = null;
        this._modelBounds = null;
        this._subModels.length = 0;
        this._inited = false;
        this._transformUpdated = true;
        this.isDynamicBatching = false;

        if (this._poolHandle) {
            ModelPool.free(this._poolHandle);
            this._poolHandle = NULL_HANDLE;
            SubModelArrayPool.free(this._subModelArrayHandle);
            this._subModelArrayHandle = NULL_HANDLE;
        }
        if (this._worldBoundsHandle) {
            AABBPool.free(this._worldBoundsHandle);
            this._worldBoundsHandle = NULL_HANDLE;
        }
    }

    public attachToScene (scene: RenderScene) {
        this.scene = scene;
    }

    public detachFromScene () {
        this.scene = null;
    }

    public updateTransform (stamp: number) {
        const node = this.transform;
        // @ts-ignore TS2445
        if (node.hasChangedFlags || node._dirtyFlags) {
            node.updateWorldTransform();
            this._transformUpdated = true;
            const worldBounds = this._worldBounds;
            if (this._modelBounds && worldBounds) {
                // @ts-ignore TS2445
                this._modelBounds.transform(node._mat, node._pos, node._rot, node._scale, worldBounds);
                AABBPool.setVec3(this._worldBoundsHandle, AABBView.CENTER, worldBounds.center);
                AABBPool.setVec3(this._worldBoundsHandle, AABBView.HALF_EXTENSION, worldBounds.halfExtents);
            }
        }
    }

    public updateUBOs (stamp: number) {
        const subModels = this._subModels;
        for (let i = 0; i < subModels.length; i++) {
            subModels[i].update();
        }
        this._updateStamp = stamp;

        if (!this._transformUpdated) { return; }
        this._transformUpdated = false;

        // @ts-ignore
        const worldMatrix = this.transform._mat;
        const idx = this._instMatWorldIdx;
        if (idx >= 0) {
            const attrs = this.instancedAttributes!.list;
            uploadMat4AsVec4x3(worldMatrix, attrs[idx].view, attrs[idx + 1].view, attrs[idx + 2].view);
        } else {
            Mat4.toArray(this._localData, worldMatrix, UBOLocal.MAT_WORLD_OFFSET);
            Mat4.inverseTranspose(m4_1, worldMatrix);
            Mat4.toArray(this._localData, m4_1, UBOLocal.MAT_WORLD_IT_OFFSET);
            this._localBuffer!.update(this._localData);
        }
    }

    /**
     * Create the bounding shape of this model
     * @param minPos the min position of the model
     * @param maxPos the max position of the model
     */
    public createBoundingShape (minPos?: Vec3, maxPos?: Vec3) {
        if (!minPos || !maxPos) { return; }
        this._modelBounds = aabb.fromPoints(aabb.create(), minPos, maxPos);
        this._worldBounds = aabb.clone(this._modelBounds);
        if (this._worldBoundsHandle === NULL_HANDLE) {
            this._worldBoundsHandle = AABBPool.alloc();
            ModelPool.set(this._poolHandle, ModelView.WORLD_BOUNDS, this._worldBoundsHandle);
        }
        AABBPool.setVec3(this._worldBoundsHandle, AABBView.CENTER, this._worldBounds.center);
        AABBPool.setVec3(this._worldBoundsHandle, AABBView.HALF_EXTENSION, this._worldBounds.halfExtents);

    }

    public initSubModel (idx: number, subMeshData: RenderingSubMesh, mat: Material) {
        this.initialize();

        let isNewSubModel = false;
        if (this._subModels[idx] == null) {
            this._subModels[idx] = _subModelPool.alloc();
            isNewSubModel = true;
        } else {
            this._subModels[idx].destroy();
        }
        this._subModels[idx].initialize(subMeshData, mat.passes, this.getMacroPatches(idx));
        this._updateAttributesAndBinding(idx);
        if (isNewSubModel) {
            SubModelArrayPool.assign(this._subModelArrayHandle, idx, this._subModels[idx].handle);
        }
    }

    public setSubModelMesh (idx: number, subMesh: RenderingSubMesh) {
        if (!this._subModels[idx]) { return; }
        this._subModels[idx].subMesh = subMesh;
    }

    public setSubModelMaterial (idx: number, mat: Material) {
        if (!this._subModels[idx]) { return; }
        this._subModels[idx].passes = mat.passes;
        this._updateAttributesAndBinding(idx);
    }

    public onGlobalPipelineStateChanged () {
        const subModels = this._subModels;
        for (let i = 0; i < subModels.length; i++) {
            subModels[i].onPipelineStateChanged();
        }
    }

    public onMacroPatchesStateChanged () {
        const subModels = this._subModels;
        for (let i = 0; i < subModels.length; i++) {
            subModels[i].onMacroPatchesStateChanged(this.getMacroPatches(i));
        }
    }

    public updateLightingmap (texture: Texture2D | null, uvParam: Vec4) {
        Vec4.toArray(this._localData, uvParam, UBOLocal.LIGHTINGMAP_UVPARAM);

        this._lightmap = texture;
        this._lightmapUVParam = uvParam;

        if (texture === null) {
            texture = builtinResMgr.get<Texture2D>('empty-texture');
        }

        const gfxTexture = texture.getGFXTexture();
        if (gfxTexture !== null) {
            const sampler = samplerLib.getSampler(this._device, texture.mipmaps.length > 1 ? lightmapSamplerWithMipHash : lightmapSamplerHash);
            const subModels = this._subModels;
            for (let i = 0; i < subModels.length; i++) {
                const descriptorSet = subModels[i].descriptorSet;
                descriptorSet.bindTexture(UNIFORM_LIGHTMAP_TEXTURE_BINDING, gfxTexture);
                descriptorSet.bindSampler(UNIFORM_LIGHTMAP_TEXTURE_BINDING, sampler);
                descriptorSet.update();
            }
        }
    }

    public getMacroPatches (subModelIndex: number) {
<<<<<<< HEAD
        return undefined;
=======
        return this.receiveShadow ? shadowMapPatches : null;
>>>>>>> 3375a5cf
    }

    protected _updateAttributesAndBinding (subModelIndex: number) {
        const subModel = this._subModels[subModelIndex];
        if (!subModel) { return; }

        this._initLocalDescriptors(subModelIndex);
        this._updateLocalDescriptors(subModelIndex, subModel.descriptorSet);

        const shader = ShaderPool.get(SubModelPool.get(subModel.handle, SubModelView.SHADER_0));
        this._updateInstancedAttributes(shader.attributes, subModel.passes[0]);
    }

    protected _getInstancedAttributeIndex (name: string) {
        const list = this.instancedAttributes.list;
        for (let i = 0; i < list.length; i++) {
            if (list[i].name === name) { return i; }
        }
        return -1;
    }

    // sub-classes can override the following functions if needed

    // for now no submodel level instancing attributes
    protected _updateInstancedAttributes (attributes: GFXAttribute[], pass: Pass) {
        if (!pass.device.hasFeature(GFXFeature.INSTANCED_ARRAYS)) { return; }
        let size = 0;
        for (let j = 0; j < attributes.length; j++) {
            const attribute = attributes[j];
            if (!attribute.isInstanced) { continue; }
            size += GFXFormatInfos[attribute.format].size;
        }
        const attrs = this.instancedAttributes;
        attrs.buffer = new Uint8Array(size); attrs.list.length = 0;
        let offset = 0; const buffer = attrs.buffer.buffer;
        for (let j = 0; j < attributes.length; j++) {
            const attribute = attributes[j];
            if (!attribute.isInstanced) { continue; }
            const format = attribute.format;
            const info = GFXFormatInfos[format];
            const view = new (getTypedArrayConstructor(info))(buffer, offset, info.count);
            const isNormalized = attribute.isNormalized;
            offset += info.size; attrs.list.push({ name: attribute.name, format, isNormalized, view });
        }
        if (pass.batchingScheme === BatchingSchemes.INSTANCING) { InstancedBuffer.get(pass).destroy(); } // instancing IA changed
        this._instMatWorldIdx = this._getInstancedAttributeIndex(INST_MAT_WORLD);
        this._transformUpdated = true;
    }

    protected _initLocalDescriptors (subModelIndex: number) {
        if (!this._localBuffer) {
            this._localBuffer = this._device.createBuffer(new GFXBufferInfo(
                GFXBufferUsageBit.UNIFORM | GFXBufferUsageBit.TRANSFER_DST,
                GFXMemoryUsageBit.HOST | GFXMemoryUsageBit.DEVICE,
                UBOLocal.SIZE,
                UBOLocal.SIZE,
            ));
        }
    }

    protected _updateLocalDescriptors (submodelIdx: number, descriptorSet: GFXDescriptorSet) {
        descriptorSet.bindBuffer(UBOLocal.BINDING, this._localBuffer!);
    }
}<|MERGE_RESOLUTION|>--- conflicted
+++ resolved
@@ -10,7 +10,7 @@
 import { RenderScene } from './render-scene';
 import { Texture2D } from '../../assets/texture-2d';
 import { SubModel } from './submodel';
-import { Pass } from '../core/pass';
+import { Pass, IMacroPatch } from '../core/pass';
 import { legacyCC } from '../../global-exports';
 import { InstancedBuffer } from '../../pipeline';
 import { BatchingSchemes } from '../core/pass';
@@ -27,6 +27,10 @@
 
 const _subModelPool = new Pool(() => new SubModel(), 32);
 
+const shadowMapPatches: IMacroPatch[] = [
+    { name: 'CC_RECEIVE_SHADOW', value: true },
+];
+
 export interface IInstancedAttribute {
     name: string;
     format: GFXFormat;
@@ -103,6 +107,7 @@
     get isInstancingEnabled () {
         return this._instMatWorldIdx >= 0;
     }
+
     get receiveShadow () {
         return this._receiveShadow;
     }
@@ -184,9 +189,10 @@
         this._device = legacyCC.director.root.device;
     }
 
-<<<<<<< HEAD
     public initialize () {
         if (!this._inited) {
+            this.castShadow = false;
+            this._receiveShadow = true;
             this._poolHandle = ModelPool.alloc();
             this._subModelArrayHandle = SubModelArrayPool.alloc();
             ModelPool.set(this._poolHandle, ModelView.SUB_MODEL_ARRAY, this._subModelArrayHandle);
@@ -194,12 +200,6 @@
             ModelPool.set(this._poolHandle, ModelView.ENABLED, 1);
             this._inited = true;
         }
-=======
-    public initialize (node: Node) {
-        this.transform = this.node = node;
-        this._receiveShadow = true;
-        this.castShadow = false;
->>>>>>> 3375a5cf
     }
 
     public destroy () {
@@ -364,11 +364,7 @@
     }
 
     public getMacroPatches (subModelIndex: number) {
-<<<<<<< HEAD
-        return undefined;
-=======
-        return this.receiveShadow ? shadowMapPatches : null;
->>>>>>> 3375a5cf
+        return this._receiveShadow ? shadowMapPatches : null;
     }
 
     protected _updateAttributesAndBinding (subModelIndex: number) {
