/*
 Copyright (c) 2013-2016 Chukong Technologies Inc.
 Copyright (c) 2017-2020 Xiamen Yaji Software Co., Ltd.

 http://www.cocos.com

 Permission is hereby granted, free of charge, to any person obtaining a copy
 of this software and associated engine source code (the "Software"), a limited,
  worldwide, royalty-free, non-assignable, revocable and non-exclusive license
 to use Cocos Creator solely to develop games on your target platforms. You shall
  not use Cocos Creator software for developing other software or tools that's
  used for developing games. You are not granted to publish, distribute,
  sublicense, and/or sell copies of Cocos Creator.

 The software or tools in this License Agreement are licensed, not sold.
 Xiamen Yaji Software Co., Ltd. reserves all rights not expressly granted to you.

 THE SOFTWARE IS PROVIDED "AS IS", WITHOUT WARRANTY OF ANY KIND, EXPRESS OR
 IMPLIED, INCLUDING BUT NOT LIMITED TO THE WARRANTIES OF MERCHANTABILITY,
 FITNESS FOR A PARTICULAR PURPOSE AND NONINFRINGEMENT. IN NO EVENT SHALL THE
 AUTHORS OR COPYRIGHT HOLDERS BE LIABLE FOR ANY CLAIM, DAMAGES OR OTHER
 LIABILITY, WHETHER IN AN ACTION OF CONTRACT, TORT OR OTHERWISE, ARISING FROM,
 OUT OF OR IN CONNECTION WITH THE SOFTWARE OR THE USE OR OTHER DEALINGS IN
 THE SOFTWARE.
*/

/**
 * @packageDocumentation
 * @module core
 */

import { EDITOR, TEST, COCOSPLAY, JSB, MINIGAME, HUAWEI, OPPO, VIVO, RUNTIME_BASED } from 'internal:constants';
import { legacyCC } from '../global-exports';
import { warnID, log, logID } from './debug';

// tslint:disable

// @ts-ignore
const _global = typeof window === 'undefined' ? global : window;

enum NetworkType {
    /**
     * @en Network is unreachable.
     * @zh 网络不通
     */
    NONE,
    /**
     * @en Network is reachable via WiFi or cable.
     * @zh 通过无线或者有线本地网络连接因特网
     */
    LAN,
    /**
     * @en Network is reachable via Wireless Wide Area Network
     * @zh 通过蜂窝移动网络连接因特网
     */
    WWAN
}

/**
 * @en A set of system related variables
 * @zh 一系列系统相关环境变量
 * @main
 */
export const sys: { [x: string]: any; } = {
    /**
     * @en
     * Network type enumeration
     * @zh
     * 网络类型枚举
     */
    NetworkType,

    /**
     * @en English language code
     * @zh 语言代码 - 英语
     */
    LANGUAGE_ENGLISH: 'en',

    /**
     * @en Chinese language code
     * @zh 语言代码 - 中文
     */
    LANGUAGE_CHINESE: 'zh',

    /**
     * @en French language code
     * @zh 语言代码 - 法语
     */
    LANGUAGE_FRENCH: 'fr',

    /**
     * @en Italian language code
     * @zh 语言代码 - 意大利语
     */
    LANGUAGE_ITALIAN: 'it',

    /**
     * @en German language code
     * @zh 语言代码 - 德语
     */
    LANGUAGE_GERMAN: 'de',

    /**
     * @en Spanish language code
     * @zh 语言代码 - 西班牙语
     */
    LANGUAGE_SPANISH: 'es',

    /**
     * @en Spanish language code
     * @zh 语言代码 - 荷兰语
     */
    LANGUAGE_DUTCH: 'du',

    /**
     * @en Russian language code
     * @zh 语言代码 - 俄罗斯语
     */
    LANGUAGE_RUSSIAN: 'ru',

    /**
     * @en Korean language code
     * @zh 语言代码 - 韩语
     */
    LANGUAGE_KOREAN: 'ko',

    /**
     * @en Japanese language code
     * @zh 语言代码 - 日语
     */
    LANGUAGE_JAPANESE: 'ja',

    /**
     * @en Hungarian language code
     * @zh 语言代码 - 匈牙利语
     */
    LANGUAGE_HUNGARIAN: 'hu',

    /**
     * @en Portuguese language code
     * @zh 语言代码 - 葡萄牙语
     */
    LANGUAGE_PORTUGUESE: 'pt',

    /**
     * @en Arabic language code
     * @zh 语言代码 - 阿拉伯语
     */
    LANGUAGE_ARABIC: 'ar',

    /**
     * @en Norwegian language code
     * @zh 语言代码 - 挪威语
     */
    LANGUAGE_NORWEGIAN: 'no',

    /**
     * @en Polish language code
     * @zh 语言代码 - 波兰语
     */
    LANGUAGE_POLISH: 'pl',

    /**
     * @en Turkish language code
     * @zh 语言代码 - 土耳其语
     */
    LANGUAGE_TURKISH: 'tr',

    /**
     * @en Ukrainian language code
     * @zh 语言代码 - 乌克兰语
     */
    LANGUAGE_UKRAINIAN: 'uk',

    /**
     * @en Romanian language code
     * @zh 语言代码 - 罗马尼亚语
     */
    LANGUAGE_ROMANIAN: 'ro',

    /**
     * @en Bulgarian language code
     * @zh 语言代码 - 保加利亚语
     */
    LANGUAGE_BULGARIAN: 'bg',

    /**
     * @en Unknown language code
     * @zh 语言代码 - 未知
     */
    LANGUAGE_UNKNOWN: 'unknown',

    /**
     * @en Operating System - iOS
     * @zh 操作系统 - iOS
     */
    OS_IOS: 'iOS',
    /**
     * @en Operating System - Android
     * @zh 操作系统 - 安卓
     */
    OS_ANDROID: 'Android',
    /**
     * @en Operating System - Windows
     * @zh 操作系统 - Windows
     */
    OS_WINDOWS: 'Windows',
    /**
     * @en Operating System - Linux
     * @zh 操作系统 - Linux
     */
    OS_LINUX: 'Linux',
    /**
     * @en Operating System - Mac OS X
     * @zh 操作系统 - Mac OS X
     */
    OS_OSX: 'OS X',
    /**
     * @en Operating System - Unknown
     * @zh 操作系统 - 未知
     */
    OS_UNKNOWN: 'Unknown',

    /**
     * @en Platform - Unknown
     * @zh 平台 - 未知
     * @default -1
     */
    UNKNOWN: -1,
    /**
     * @en Platform - 32 bit Windows application
     * @zh 平台 - 32位 Windows 可执行程序
     * @default 0
     */
    WIN32: 0,
    /**
     * @en Platform - Linux
     * @zh 平台 - Linux
     * @default 1
     */
    LINUX: 1,
    /**
     * @en Platform - Mac OS X app
     * @zh 平台 - Mac OS X 原生平台
     * @default 2
     */
    MACOS: 2,
    /**
     * @en Platform - Android native app
     * @zh 平台 - 安卓原生平台
     * @default 3
     */
    ANDROID: 3,
    /**
     * @en Platform - iPhone native app
     * @zh 平台 - iPhone 原生平台
     * @default 4
     */
    IPHONE: 4,
    /**
     * @en Platform - iPad native app
     * @zh 平台 - iPad 原生平台
     * @default 5
     */
    IPAD: 5,
    /**
     * @en Platform - Blackberry devices
     * @zh 平台 - 黑莓设备
     * @default 6
     */
    BLACKBERRY: 6,
    /**
     * @en Platform - NACL
     * @zh 平台 - NACL
     * @default 7
     */
    NACL: 7,
    /**
     * @en Platform - Emscripten compiled runtime
     * @zh 平台 - 编译为 Emscripten 的运行时环境
     * @default 8
     */
    EMSCRIPTEN: 8,
    /**
     * @en Platform - Tizen
     * @zh 平台 - Tizen
     * @default 9
     */
    TIZEN: 9,
    /**
     * @en Platform - Windows RT
     * @zh 平台 - Windows RT
     * @default 10
     */
    WINRT: 10,
    /**
     * @en Platform - Windows Phone 8 app
     * @zh 平台 - Windows Phone 8 原生应用
     * @default 11
     */
    WP8: 11,
    /**
     * @en Platform - Mobile browsers
     * @zh 平台 - 移动浏览器
     * @default 100
     */
    MOBILE_BROWSER: 100,
    /**
     * @en Platform - Desktop browsers
     * @zh 平台 - 桌面端浏览器
     * @default 101
     */
    DESKTOP_BROWSER: 101,
    /**
     * @en Platform - Editor's window process
     * @zh 平台 - 编辑器窗口进程
     * @default 102
     */
    EDITOR_PAGE: 102,
    /**
     * @en Platform - Editor's main process
     * @zh 平台 - 编辑器主进程
     * @default 103
     */
    EDITOR_CORE: 103,
    /**
     * @en Platform - WeChat Mini Game
     * @zh 平台 - 微信小游戏
     * @default 104
     */
    WECHAT_GAME: 104,
    /**
     * @en Platform - QQ Play Game
     * @zh 平台 - QQ Play
     * @default 105
     */
    QQ_PLAY: 105,
    /**
     * @property {Number} FB_PLAYABLE_ADS
     * @readOnly
     * @default 106
     */
    FB_PLAYABLE_ADS: 106,
    /**
     * @property {Number} BAIDU_MINI_GAME
     * @readOnly
     * @default 107
     */
    BAIDU_MINI_GAME: 107,
    /**
     * @property {Number} VIVO_QUICK_GAME
     * @readOnly
     * @default 108
     */
    VIVO_QUICK_GAME: 108,
    /**
     * @property {Number} OPPO_QUICK_GAME
     * @readOnly
     * @default 109
     */
    OPPO_QUICK_GAME: 109,
    /**
     * @property {Number} HUAWEI_QUICK_GAME
     * @readOnly
     * @default 110
     */
    HUAWEI_QUICK_GAME: 110,
    /**
     * @property {Number} XIAOMI_QUICK_GAME
     * @readOnly
     * @default 111
     */
    XIAOMI_QUICK_GAME: 111,
    /**
     * @property {Number} COCOSPLAY
     * @readOnly
     * @default 112
     */
    COCOSPLAY: 112,
    /**
     * @property {Number} ALIPAY_MINI_GAME
     * @readOnly
     * @default 113
     */
    ALIPAY_MINI_GAME: 113,
    /**
     * @property {Number} QTT_GAME
     * @readOnly
     * @default 116
     */
    QTT_GAME: 116,
    /**
     * @property {Number} BYTEDANCE_MINI_GAME
     * @readOnly
     * @default 117
     */
    BYTEDANCE_MINI_GAME: 117,
    /**
     * @property {Number} LINKSURE
     * @readOnly
     * @default 119
     */
    LINKSURE: 119,
    /**
     * @en Platform - Xiaomi Game
     * @zh Platform - 小米小游戏
     * @default 111
     */
    XIAOMI_GAME: 111,

    /**
     * @en Browser Type - WeChat inner browser
     * @zh 浏览器类型 - 微信内置浏览器
     * @default "wechat"
     */
    BROWSER_TYPE_WECHAT: 'wechat',
    /**
     * @en Browser Type - Cocos Play Game
     * @zh 浏览器类型 - Cocos Play 游戏
     * @default "cocosplay"
     */
    BROWSER_TYPE_COCOSPLAY: 'cocosplay',
    /**
     * @en Browser Type - huawei quick Game
     * @zh 浏览器类型 - 华为快游戏
     * @default "huaweiquickgame"
     */
    BROWSER_TYPE_HUAWEI_GAME: 'huaweiquickgame',
    /**
     * @en Browser Type - OPPO mini Game
     * @zh 浏览器类型 - OPPO小游戏
     * @default "oppogame"
     */
    BROWSER_TYPE_OPPO_GAME: 'oppogame',
    /**
     * @en Browser Type - vivo mini Game
     * @zh 浏览器类型 - vivo小游戏
     * @default "vivogame"
     */
    BROWSER_TYPE_VIVO_GAME: 'vivogame',
    /**
     * @en Browser Type - Xiaomi Game
     * @zh 浏览器类型 - 小米小游戏
     * @default "xiaomigame"
     */
    BROWSER_TYPE_XIAOMI_GAME: "xiaomigame",
    /**
     * @en Browser Type - Android Browser
     * @zh 浏览器类型 - 安卓浏览器
     * @default "androidbrowser"
     */
    BROWSER_TYPE_ANDROID: 'androidbrowser',
    /**
     * @en Browser Type - Internet Explorer
     * @zh 浏览器类型 - 微软 IE
     * @default "ie"
     */
    BROWSER_TYPE_IE: 'ie',
    /**
     * @en Browser Type - Microsoft Edge
     * @zh 浏览器类型 - 微软 Edge
     * @default "edge"
     */
    BROWSER_TYPE_EDGE: "edge",
    /**
     * @en Browser Type - QQ Browser
     * @zh 浏览器类型 - QQ 浏览器
     * @default "qqbrowser"
     */
    BROWSER_TYPE_QQ: 'qqbrowser',
    /**
     * @en Browser Type - Mobile QQ Browser
     * @zh 浏览器类型 - 手机 QQ 浏览器
     * @default "mqqbrowser"
     */
    BROWSER_TYPE_MOBILE_QQ: 'mqqbrowser',
    /**
     * @en Browser Type - UC Browser
     * @zh 浏览器类型 - UC 浏览器
     * @default "ucbrowser"
     */
    BROWSER_TYPE_UC: 'ucbrowser',
    /**
     * @en Browser Type - Third party integrated UC browser
     * @zh 浏览器类型 - 第三方应用中集成的 UC 浏览器
     * @default "ucbs"
     */
    BROWSER_TYPE_UCBS: 'ucbs',
    /**
     * @en Browser Type - 360 Browser
     * @zh 浏览器类型 - 360 浏览器
     * @default "360browser"
     */
    BROWSER_TYPE_360: '360browser',
    /**
     * @en Browser Type - Baidu Box App
     * @zh 浏览器类型 - Baidu Box App
     * @default "baiduboxapp"
     */
    BROWSER_TYPE_BAIDU_APP: 'baiduboxapp',
    /**
     * @en Browser Type - Baidu Browser
     * @zh 浏览器类型 - 百度浏览器
     * @default "baidubrowser"
     */
    BROWSER_TYPE_BAIDU: 'baidubrowser',
    /**
     * @en Browser Type - Maxthon Browser
     * @zh 浏览器类型 - 傲游浏览器
     * @default "maxthon"
     */
    BROWSER_TYPE_MAXTHON: 'maxthon',
    /**
     * @en Browser Type - Opera Browser
     * @zh 浏览器类型 - Opera 浏览器
     * @default "opera"
     */
    BROWSER_TYPE_OPERA: 'opera',
    /**
     * @en Browser Type - Oupeng Browser
     * @zh 浏览器类型 - 欧朋浏览器
     * @default "oupeng"
     */
    BROWSER_TYPE_OUPENG: 'oupeng',
    /**
     * @en Browser Type - MI UI Browser
     * @zh 浏览器类型 - MIUI 内置浏览器
     * @default "miuibrowser"
     */
    BROWSER_TYPE_MIUI: 'miuibrowser',
    /**
     * @en Browser Type - Firefox Browser
     * @zh 浏览器类型 - Firefox 浏览器
     * @default "firefox"
     */
    BROWSER_TYPE_FIREFOX: 'firefox',
    /**
     * @en Browser Type - Safari Browser
     * @zh 浏览器类型 - Safari 浏览器
     * @default "safari"
     */
    BROWSER_TYPE_SAFARI: 'safari',
    /**
     * @en Browser Type - Chrome Browser
     * @zh 浏览器类型 - Chrome 浏览器
     * @default "chrome"
     */
    BROWSER_TYPE_CHROME: 'chrome',
    /**
     * @en Browser Type - Cheetah Browser
     * @zh 浏览器类型 - 猎豹浏览器
     * @default "liebao"
     */
    BROWSER_TYPE_LIEBAO: 'liebao',
    /**
     * @en Browser Type - QZone Inner Browser
     * @zh 浏览器类型 - QZone 内置浏览器
     * @default "qzone"
     */
    BROWSER_TYPE_QZONE: 'qzone',
    /**
     * @en Browser Type - Sogou Browser
     * @zh 浏览器类型 - 搜狗浏览器
     * @default "sogou"
     */
    BROWSER_TYPE_SOUGOU: 'sogou',
    /**
     * @en Browser Type - Unknown
     * @zh 浏览器类型 - 未知
     * @default "unknown"
     */
    BROWSER_TYPE_UNKNOWN: 'unknown',

    /**
     * @en Whether the running platform is native app
     * @zh 指示运行平台是否是原生平台
     */
    isNative: JSB,

    /**
     * @en Whether the running platform is browser
     * @zh 指示运行平台是否是浏览器
     */
    isBrowser: typeof window === 'object' && typeof document === 'object' && !MINIGAME && !JSB && !RUNTIME_BASED,

    /**
     * @en Indicate whether the current running context is a mobile system
     * @zh 指示当前运行平台是否是移动端平台
     * @default false
     */
    isMobile: false,

    /**
     * @en Whether the endianness of current platform is little endian
     * @zh 当前平台字节顺序是否是小端序
     */
    isLittleEndian: (() => {
        const buffer = new ArrayBuffer(2);
        new DataView(buffer).setInt16(0, 256, true);
        // Int16Array uses the platform's endianness.
        return new Int16Array(buffer)[0] === 256;
    })(),

    /**
     * @en The running platform
     * @zh 当前运行平台或环境
     * @default {{sys.UNKNOWN}}
     */
    platform: -1,

    /**
     * @en Indicate the current language of the running system
     * @zh 指示当前运行环境的语言
     * @default {{sys.LANGUAGE_UNKNOWN}}
     */
    language: 'unknown',

    /**
     * @en
     * Get current language iso 639-1 code.
     * Examples of valid language codes include "zh-tw", "en", "en-us", "fr", "fr-fr", "es-es", etc.
     * The actual value totally depends on results provided by destination platform.
     * @zh
     * 指示当前运行环境的语言
     * 获取当前的语言iso 639-1代码。
     * 有效的语言代码包括 "zh-tw"、"en"、"en-us"、"fr"、"fr-fr"、"es-es "等。
     * 实际值完全取决于目的地平台提供的结果。
     * @default {{sys.LANGUAGE_UNKNOWN}}
     */
    languageCode: 'unknown',

    /**
     * @en Indicate the running os name
     * @zh 指示当前运行系统
     */
    os: 'Unknown',

    /**
     * @en Indicate the running os version string
     * @zh 指示当前运行系统版本字符串
     */
    osVersion: '',

    /**
     * @en Indicate the running os main version
     * @zh 指示当前系统主版本
     */
    osMainVersion: 0,

    /**
     * @en Indicate the running browser type
     * @zh 指示当前运行的浏览器类型
     */
    browserType: 'unknown',

    /**
     * @en Indicate the running browser version
     * @zh 指示当前运行的浏览器版本
     */
    browserVersion: '',

    /**
     * @en Indicate the real pixel resolution of the whole game window
     * @zh 指示游戏窗口的像素分辨率
     */
    windowPixelResolution: null,

    /**
     * @en The capabilities of the current platform
     * @zh 当前平台的功能可用性
     */
    capabilities: null,

    /**
     * @en It is a local storage component based on HTML5 localStorage API, on web platform, it's equal to window.localStorage
     * @zh HTML5 标准中的 localStorage 的本地存储功能，在 Web 端等价于 window.localStorage
     */
    localStorage: null,

    /**
     * Audio support in the browser
     *
     * MULTI_CHANNEL        : Multiple audio while playing - If it doesn't, you can only play background music
     * WEB_AUDIO            : Support for WebAudio - Support W3C WebAudio standards, all of the audio can be played
     * AUTOPLAY             : Supports auto-play audio - if Don‘t support it, On a touch detecting background music canvas, and then replay
     * REPLAY_AFTER_TOUCH   : The first music will fail, must be replay after touchstart
     * USE_EMPTIED_EVENT    : Whether to use the emptied event to replace load callback
     * DELAY_CREATE_CTX     : delay created the context object - only webAudio
     * NEED_MANUAL_LOOP     : loop attribute failure, need to perform loop manually
     *
     * May be modifications for a few browser version
     * @private
     */
    __audioSupport: null,


    /**
     * Video support in the browser
     * @private
     */
    __videoSupport: null,

    /**
     * @en Get the network type of current device, return `sys.NetworkType.LAN` if failure.
     * @zh 获取当前设备的网络类型, 如果网络类型无法获取，默认将返回 `sys.NetworkType.LAN`
     */
    getNetworkType (): NetworkType {
        // TODO: need to implement this for mobile phones.
        return NetworkType.LAN;
    },

    /**
     * @en Get the battery level of current device, return 1.0 if failure.
     * @zh 获取当前设备的电池电量，如果电量无法获取，默认将返回 1
     * @return - 0.0 ~ 1.0
     */
    getBatteryLevel (): number {
        // TODO: need to implement this for mobile phones.
        return 1.0;
    },

    /**
     * @en Forces the garbage collection, only available in native platforms
     * @zh 强制进行 JS 内存垃圾回收，尽在原生平台有效
     */
    garbageCollect () {
        // N/A in web
    },

    /**
     * @en Check whether an object is valid,
     * In web engine, it will return true if the object exist
     * In native engine, it will return true if the JS object and the correspond native object are both valid
     * @zh 检查一个对象是否非空或在原生平台有效，
     * 在 Web 平台，只要对象非空或非 Undefined 就会返回 true，在原生平台，我们会检查当前 JS 对象和其绑定的原生对象是否都有效
     * @param obj The object to be checked
     */
    isObjectValid (obj: any): boolean {
        if (obj === null || obj === undefined) {
            return false;
        }
        else {
            return true;
        }
    },

    /**
     * @en Dump system informations
     * @zh 在控制台打印当前的主要系统信息
     */
    dump () {
        let str = '';
        str += 'isMobile : ' + this.isMobile + '\r\n';
        str += 'language : ' + this.language + '\r\n';
        str += 'browserType : ' + this.browserType + '\r\n';
        str += 'browserVersion : ' + this.browserVersion + '\r\n';
        str += 'capabilities : ' + JSON.stringify(this.capabilities) + '\r\n';
        str += 'os : ' + this.os + '\r\n';
        str += 'osVersion : ' + this.osVersion + '\r\n';
        str += 'platform : ' + this.platform + '\r\n';
        str += 'Using ' + (legacyCC.game.renderType === legacyCC.game.RENDER_TYPE_WEBGL ? 'WEBGL' : 'CANVAS') + ' renderer.' + '\r\n';
        log(str);
    },

    /**
     * @en Try to open a url in browser, may not work in some platforms
     * @zh 尝试打开一个 web 页面，并非在所有平台都有效
     */
    openURL (url) {
        if (JSB || RUNTIME_BASED) {
            // @ts-ignore
            jsb.openURL(url);
        }
        else {
            window.open(url);
        }
    },

    /**
     * @en Get the current time in milliseconds
     * @zh 获取当前时间（毫秒为单位）
     */
    now () {
        if (Date.now) {
            return Date.now();
        }
        else {
            return +(new Date);
        }
    },

    /**
     * Dumps rooted objects, only available in native platforms
     * @private
     */
    dumpRoot () {
        // N/A in web
    },

    /**
     * Restart the JS VM, only available in native platforms
     * @private
     */
    restartVM () {
        // N/A in web
    },

    /**
     * Clean a script in the JS VM, only available in native platforms
     * @private
     */
    cleanScript (jsfile) {
        // N/A in web
    },

    /**
     * @en
     * Returns the safe area of the screen. If the screen is not notched, the design resolution will be returned by default.
     * Only supported on Android, iOS and WeChat Mini Game platform.
     * @zh
     * 返回手机屏幕安全区域，如果不是异形屏将默认返回设计分辨率尺寸。目前只支持安卓、iOS 原生平台和微信小游戏平台。
     * @method getSafeAreaRect
     * @return {Rect}
     */
    getSafeAreaRect () {
        let visibleSize = legacyCC.view.getVisibleSize();
        return legacyCC.rect(0, 0, visibleSize.width, visibleSize.height);
    }
};

// ============= Platform Adaptation ==============

if (_global.__globalAdapter && _global.__globalAdapter.adaptSys) {
    // init sys info in adapter
    _global.__globalAdapter.adaptSys(sys);
}
// TODO: main process flag
// else if (EDITOR) {
//     sys.isMobile = false;
//     sys.platform = sys.EDITOR_CORE;
//     sys.language = sys.LANGUAGE_UNKNOWN;
//     sys.os = ({
//         darwin: sys.OS_OSX,
//         win32: sys.OS_WINDOWS,
//         linux: sys.OS_LINUX,
//     // @ts-ignore
//     })[process.platform] || sys.OS_UNKNOWN;
//     sys.browserType = sys.BROWSER_TYPE_UNKNOWN;
//     sys.browserVersion = '';
//     sys.windowPixelResolution = {
//         width: 0,
//         height: 0,
//     };
//     sys.__audioSupport = {};
// }
else if (JSB || RUNTIME_BASED) {
    let platform;
    if (VIVO) {
        platform = sys.VIVO_QUICK_GAME;
    } else if (OPPO) {
        platform = sys.OPPO_QUICK_GAME;
    } else if (HUAWEI) {
        platform = sys.HUAWEI_QUICK_GAME;
    } else if (COCOSPLAY) {
        platform = sys.COCOSPLAY;
    }
    else {
        // @ts-ignore
        platform = __getPlatform();
    }
    sys.platform = platform;
    sys.isMobile = (platform === sys.ANDROID ||
                    platform === sys.IPAD ||
                    platform === sys.IPHONE ||
                    platform === sys.WP8 ||
                    platform === sys.TIZEN ||
                    platform === sys.BLACKBERRY ||
                    platform === sys.XIAOMI_QUICK_GAME ||
                    platform === sys.VIVO_QUICK_GAME ||
                    platform === sys.OPPO_QUICK_GAME ||
                    platform === sys.HUAWEI_QUICK_GAME ||
                    platform === sys.COCOSPLAY);

    // @ts-ignore
    sys.os = __getOS();
    // @ts-ignore
    sys.language = __getCurrentLanguage();
    // @ts-ignore
    let languageCode = JSB && __getCurrentLanguageCode();
    sys.languageCode = languageCode ? languageCode.toLowerCase() : 'unknown';
    // @ts-ignore
    sys.osVersion = __getOSVersion();
    sys.osMainVersion = parseInt(sys.osVersion);
    sys.browserType = sys.BROWSER_TYPE_UNKNOWN;
    sys.browserVersion = '';

    const w = window.innerWidth;
    const h = window.innerHeight;
    const ratio = window.devicePixelRatio || 1;
    sys.windowPixelResolution = {
        width: ratio * w,
        height: ratio * h,
    };

    sys.localStorage = window.localStorage;

    let capabilities;
    capabilities = sys.capabilities = {
        canvas: false,
        opengl: true,
        webp: true,
    };

    if (sys.isMobile) {
        capabilities.accelerometer = true;
        capabilities.touches = true;
    } else {
        // desktop
        capabilities.keyboard = true;
        capabilities.mouse = true;
        capabilities.touches = false;
    }

    sys.__audioSupport = {
        ONLY_ONE: false,
        WEB_AUDIO: false,
        DELAY_CREATE_CTX: false,
        format: ['.mp3'],
    };

    sys.__videoSupport = {
        format: ['.mp4']
    }

}
else {
    // browser or runtime
    const win = window, nav = win.navigator, doc = document, docEle = doc.documentElement;
    const ua = nav.userAgent.toLowerCase();

    if (EDITOR) {
        sys.isMobile = false;
        sys.platform = sys.EDITOR_PAGE;
    }
    else {
        sys.isMobile = /mobile|android|iphone|ipad/.test(ua);
        sys.platform = sys.isMobile ? sys.MOBILE_BROWSER : sys.DESKTOP_BROWSER;
    }

    let currLanguage = nav.language;
    sys.languageCode = currLanguage.toLowerCase();
    // @ts-ignore
    currLanguage = currLanguage ? currLanguage : nav.browserLanguage;
    currLanguage = currLanguage ? currLanguage.split('-')[0] : sys.LANGUAGE_ENGLISH;
    sys.language = currLanguage;

    // Get the os of system
    let isAndroid = false, iOS = false, osVersion = '', osMajorVersion = 0;
    let uaResult = /android\s*(\d+(?:\.\d+)*)/i.exec(ua) || /android\s*(\d+(?:\.\d+)*)/i.exec(nav.platform);
    if (uaResult) {
        isAndroid = true;
        osVersion = uaResult[1] || '';
        osMajorVersion = parseInt(osVersion) || 0;
    }
    uaResult = /(iPad|iPhone|iPod).*OS ((\d+_?){2,3})/i.exec(ua);
    if (uaResult) {
        iOS = true;
        osVersion = uaResult[2] || '';
        osMajorVersion = parseInt(osVersion) || 0;
    }
    // refer to https://github.com/cocos-creator/engine/pull/5542 , thanks for contribition from @krapnikkk
    // ipad OS 13 safari identifies itself as "Mozilla/5.0 (Macintosh; Intel Mac OS X 10_15) AppleWebKit/605.1.15 (KHTML, like Gecko)"
    // so use maxTouchPoints to check whether it's desktop safari or not.
    // reference: https://stackoverflow.com/questions/58019463/how-to-detect-device-name-in-safari-on-ios-13-while-it-doesnt-show-the-correct
    // FIXME: should remove it when touch-enabled mac are available
    // TODO: due to compatibility issues, it is still determined to be ios, and a new operating system type ipados may be added later？
    else if (/(iPhone|iPad|iPod)/.exec(nav.platform) || (nav.platform === 'MacIntel' && nav.maxTouchPoints && nav.maxTouchPoints > 1)) {
        iOS = true;
        osVersion = '';
        osMajorVersion = 0;
    }

    let osName = sys.OS_UNKNOWN;
    if (nav.appVersion.indexOf('Win') !== -1) { osName = sys.OS_WINDOWS; }
    else if (iOS) { osName = sys.OS_IOS; }
    else if (nav.appVersion.indexOf('Mac') !== -1) { osName = sys.OS_OSX; }
    else if (nav.appVersion.indexOf('X11') !== -1 && nav.appVersion.indexOf('Linux') === -1) { osName = sys.OS_UNIX; }
    else if (isAndroid) { osName = sys.OS_ANDROID; }
    else if (nav.appVersion.indexOf('Linux') !== -1 || ua.indexOf('ubuntu') !== -1) { osName = sys.OS_LINUX; }

    sys.os = osName;
    sys.osVersion = osVersion;
    sys.osMainVersion = osMajorVersion;

    sys.browserType = sys.BROWSER_TYPE_UNKNOWN;
    /* Determine the browser type */
    (function () {
        const typeReg1 = /mqqbrowser|micromessenger|qqbrowser|sogou|qzone|liebao|maxthon|ucbs|360 aphone|360browser|baiduboxapp|baidubrowser|maxthon|mxbrowser|miuibrowser/i;
        const typeReg2 = /qq|qqbrowser|ucbrowser|ubrowser|edge/i;
        const typeReg3 = /chrome|safari|firefox|trident|opera|opr\/|oupeng/i;
        let browserTypes = typeReg1.exec(ua) || typeReg2.exec(ua) || typeReg3.exec(ua);

        let browserType = browserTypes ? browserTypes[0].toLowerCase() : sys.BROWSER_TYPE_UNKNOWN;
        if(COCOSPLAY) {
            browserType = sys.BROWSER_TYPE_COCOSPLAY;
        }
        else if(HUAWEI) {
            browserType = sys.BROWSER_TYPE_HUAWEI_GAME;
        }
        else if(OPPO) {
            browserType = sys.BROWSER_TYPE_OPPO_GAME;
        }
        else if(VIVO) {
            browserType = sys.BROWSER_TYPE_VIVO_GAME;
        }
        else if (browserType === 'safari' && isAndroid) {
            browserType = sys.BROWSER_TYPE_ANDROID;
        }
        else if (browserType === 'qq' && ua.match(/android.*applewebkit/i)) {
            browserType = sys.BROWSER_TYPE_ANDROID;
        }
        let typeMap = {
            'micromessenger': sys.BROWSER_TYPE_WECHAT,
            'trident': sys.BROWSER_TYPE_IE,
            'edge': sys.BROWSER_TYPE_EDGE,
            '360 aphone': sys.BROWSER_TYPE_360,
            'mxbrowser': sys.BROWSER_TYPE_MAXTHON,
            'opr/': sys.BROWSER_TYPE_OPERA,
            'ubrowser': sys.BROWSER_TYPE_UC
        };

        sys.browserType = typeMap[browserType] || browserType;
    })();

    sys.browserVersion = '';
    /* Determine the browser version number */
    (function () {
<<<<<<< HEAD
        const versionReg1 = /(mqqbrowser|micromessenger|qqbrowser|sogou|qzone|liebao|maxthon|uc|ucbs|360 aphone|360|baiduboxapp|baidu|maxthon|mxbrowser|miui(?:.hybrid)?)(mobile)?(browser)?\/?([\d.]+)/i;
        const versionReg2 = /(qqbrowser|chrome|safari|firefox|trident|opera|opr\/|oupeng)(mobile)?(browser)?\/?([\d.]+)/i;
=======
        const versionReg1 = /(mqqbrowser|micromessenger|qqbrowser|sogou|qzone|liebao|maxthon|uc|ucbs|360 aphone|360|baiduboxapp|baidu|maxthon|mxbrowser|miui)(mobile)?(browser)?\/?([\d.]+)/i;
        const versionReg2 = /(qq|chrome|safari|firefox|trident|opera|opr\/|oupeng)(mobile)?(browser)?\/?([\d.]+)/i;
>>>>>>> 2821b3db
        let tmp = ua.match(versionReg1);
        if (!tmp) { tmp = ua.match(versionReg2); }
        sys.browserVersion = tmp ? tmp[4] : '';
    })();

    const w = window.innerWidth || document.documentElement.clientWidth;
    const h = window.innerHeight || document.documentElement.clientHeight;
    const ratio = window.devicePixelRatio || 1;

    sys.windowPixelResolution = {
        width: ratio * w,
        height: ratio * h,
    };

    const _tmpCanvas1 = document.createElement('canvas');

    const create3DContext = function (canvas, opt_attribs, opt_contextType) {
        if (opt_contextType) {
            try {
                return canvas.getContext(opt_contextType, opt_attribs);
            } catch (e) {
                return null;
            }
        }
        else {
            return create3DContext(canvas, opt_attribs, 'webgl') ||
                create3DContext(canvas, opt_attribs, 'experimental-webgl') ||
                create3DContext(canvas, opt_attribs, 'webkit-3d') ||
                create3DContext(canvas, opt_attribs, 'moz-webgl') ||
                null;
        }
    };

    try {
        let localStorage: Storage | null = sys.localStorage = win.localStorage;
        localStorage.setItem('storage', '');
        localStorage.removeItem('storage');
        localStorage = null;
    } catch (e) {
        const warn = function () {
            warnID(5200);
        };
        sys.localStorage = {
            getItem: warn,
            setItem: warn,
            removeItem: warn,
            clear: warn,
        };
    }

    const _supportWebp = TEST ? false : _tmpCanvas1.toDataURL('image/webp').startsWith('data:image/webp');
    const _supportCanvas = TEST ? false : !!_tmpCanvas1.getContext('2d');
    let _supportWebGL = false;
    if (TEST) {
        _supportWebGL = false;
    }
    else if (win.WebGLRenderingContext) {
        _supportWebGL = true;
    }

    const capabilities = sys.capabilities = {
        canvas: _supportCanvas,
        opengl: _supportWebGL,
        webp: _supportWebp,
    } as { [x: string]: any; };
    if (docEle.ontouchstart !== undefined || doc.ontouchstart !== undefined || nav.msPointerEnabled) {
        capabilities.touches = true;
    }
    if (docEle.onmouseup !== undefined) {
        capabilities.mouse = true;
    }
    if (docEle.onkeyup !== undefined) {
        capabilities.keyboard = true;
    }
    // @ts-ignore
    if (win.DeviceMotionEvent || win.DeviceOrientationEvent) {
        capabilities.accelerometer = true;
    }

    let __audioSupport;
    (function () {
        const DEBUG = false;
        const version = sys.browserVersion;

        // check if browser supports Web Audio
        // check Web Audio's context
        const supportWebAudio = !!(window.AudioContext || window.webkitAudioContext || window.mozAudioContext);

        __audioSupport = { ONLY_ONE: false, WEB_AUDIO: supportWebAudio, DELAY_CREATE_CTX: false };

        if (sys.os === sys.OS_IOS) {
            // IOS no event that used to parse completed callback
            // this time is not complete, can not play
            //
            __audioSupport.USE_LOADER_EVENT = 'loadedmetadata';
        }

        if (sys.browserType === sys.BROWSER_TYPE_FIREFOX) {
            __audioSupport.DELAY_CREATE_CTX = true;
            __audioSupport.USE_LOADER_EVENT = 'canplay';
        }

        if (sys.os === sys.OS_ANDROID) {
            if (sys.browserType === sys.BROWSER_TYPE_UC) {
                __audioSupport.ONE_SOURCE = true;
            }
        }

        if (DEBUG) {
            setTimeout(function () {
                log('browse type: ' + sys.browserType);
                log('browse version: ' + version);
                log('MULTI_CHANNEL: ' + __audioSupport.MULTI_CHANNEL);
                log('WEB_AUDIO: ' + __audioSupport.WEB_AUDIO);
                log('AUTOPLAY: ' + __audioSupport.AUTOPLAY);
            }, 0);
        }
    })();

    try {
        if (__audioSupport.WEB_AUDIO) {
            __audioSupport._context = null;
            Object.defineProperty(__audioSupport, 'context', {
                get () {
                    if (this._context) { return this._context; }
                    // @ts-ignore
                    return this._context = new (window.AudioContext || window.webkitAudioContext || window.mozAudioContext)();
                },
            });
        }
    } catch (error) {
        __audioSupport.WEB_AUDIO = false;
        logID(5201);
    }

    let formatSupport: string[] = [];
    (function () {
        const audio = document.createElement('audio');
        if (audio.canPlayType) {
            const ogg = audio.canPlayType('audio/ogg; codecs="vorbis"');
            if (ogg) { formatSupport.push('.ogg'); }
            const mp3 = audio.canPlayType('audio/mpeg');
            if (mp3) { formatSupport.push('.mp3'); }
            const wav = audio.canPlayType('audio/wav; codecs="1"');
            if (wav) { formatSupport.push('.wav'); }
            const mp4 = audio.canPlayType('audio/mp4');
            if (mp4) { formatSupport.push('.mp4'); }
            const m4a = audio.canPlayType('audio/x-m4a');
            if (m4a) { formatSupport.push('.m4a'); }
        }
    })();
    __audioSupport.format = formatSupport;

    sys.__audioSupport = __audioSupport;

    sys.__videoSupport = {
        format: []
    };
    (function () {
        const video = document.createElement('video');
        if (video.canPlayType) {
            const canPlayTypes = ['mp4', 'webm'];
            let format = sys.__videoSupport.format;
            canPlayTypes.forEach((type) => {
                if (video.canPlayType(`video/${type}`)) {
                    format.push(`.${type}`);
                }
            });
            sys.__videoSupport.format = format;
        }
    })();

}

legacyCC.sys = sys;<|MERGE_RESOLUTION|>--- conflicted
+++ resolved
@@ -1035,13 +1035,8 @@
     sys.browserVersion = '';
     /* Determine the browser version number */
     (function () {
-<<<<<<< HEAD
         const versionReg1 = /(mqqbrowser|micromessenger|qqbrowser|sogou|qzone|liebao|maxthon|uc|ucbs|360 aphone|360|baiduboxapp|baidu|maxthon|mxbrowser|miui(?:.hybrid)?)(mobile)?(browser)?\/?([\d.]+)/i;
-        const versionReg2 = /(qqbrowser|chrome|safari|firefox|trident|opera|opr\/|oupeng)(mobile)?(browser)?\/?([\d.]+)/i;
-=======
-        const versionReg1 = /(mqqbrowser|micromessenger|qqbrowser|sogou|qzone|liebao|maxthon|uc|ucbs|360 aphone|360|baiduboxapp|baidu|maxthon|mxbrowser|miui)(mobile)?(browser)?\/?([\d.]+)/i;
         const versionReg2 = /(qq|chrome|safari|firefox|trident|opera|opr\/|oupeng)(mobile)?(browser)?\/?([\d.]+)/i;
->>>>>>> 2821b3db
         let tmp = ua.match(versionReg1);
         if (!tmp) { tmp = ua.match(versionReg2); }
         sys.browserVersion = tmp ? tmp[4] : '';
