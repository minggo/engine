/*
 Copyright (c) 2017-2018 Xiamen Yaji Software Co., Ltd.

 http://www.cocos.com

 Permission is hereby granted, free of charge, to any person obtaining a copy
 of this software and associated engine source code (the "Software"), a limited,
  worldwide, royalty-free, non-assignable, revocable and non-exclusive license
 to use Cocos Creator solely to develop games on your target platforms. You shall
  not use Cocos Creator software for developing other software or tools that's
  used for developing games. You are not granted to publish, distribute,
  sublicense, and/or sell copies of Cocos Creator.

 The software or tools in this License Agreement are licensed, not sold.
 Xiamen Yaji Software Co., Ltd. reserves all rights not expressly granted to you.

 THE SOFTWARE IS PROVIDED "AS IS", WITHOUT WARRANTY OF ANY KIND, EXPRESS OR
 IMPLIED, INCLUDING BUT NOT LIMITED TO THE WARRANTIES OF MERCHANTABILITY,
 FITNESS FOR A PARTICULAR PURPOSE AND NONINFRINGEMENT. IN NO EVENT SHALL THE
 AUTHORS OR COPYRIGHT HOLDERS BE LIABLE FOR ANY CLAIM, DAMAGES OR OTHER
 LIABILITY, WHETHER IN AN ACTION OF CONTRACT, TORT OR OTHERWISE, ARISING FROM,
 OUT OF OR IN CONNECTION WITH THE SOFTWARE OR THE USE OR OTHER DEALINGS IN
 THE SOFTWARE.
*/

/**
 * @category scene-graph
 */

import { Component } from '../components/component';
import { ccclass, property } from '../data/class-decorator';
import { CCObject } from '../data/object';
import { Event } from '../event';
import { errorID, warnID } from '../platform/debug';
import { SystemEventType } from '../platform/event-manager/event-enum';
import { ISchedulable } from '../scheduler';
import IdGenerator from '../utils/id-generator';
import { IBaseNode } from '../utils/interfaces';
import * as js from '../utils/js';
import { baseNodePolyfill } from './base-node-dev';
import { NodeEventProcessor } from './node-event-processor';

/**
 *
 */
type Constructor<T = {}> = new (...args: any[]) => T;

// @ts-ignore
const Destroying = CCObject.Flags.Destroying;
// @ts-ignore
const DontDestroy = CCObject.Flags.DontDestroy;
// @ts-ignore
const Deactivating = CCObject.Flags.Deactivating;
// @ts-ignore
const Activating = CCObject.Flags.Activating;
const ChangingState = Activating | Deactivating;

export const TRANFORM_ON = 1 << 0;

// const CHILD_ADDED = 'child-added';
// const CHILD_REMOVED = 'child-removed';

const idGenerator = new IdGenerator('Node');

const NullScene = null;

function getConstructor (typeOrClassName: string | Function): Function | null {
    if (!typeOrClassName) {
        errorID(3804);
        return null;
    }
    if (typeof typeOrClassName === 'string') {
        return js.getClassByName(typeOrClassName);
    }

    return typeOrClassName;
}

/**
 * A base node for CCNode, it will:
 * - maintain scene hierarchy and active logic
 * - notifications if some properties changed
 * - define some interfaces shares between CCNode
 * - define machanisms for Enity Component Systems
 * - define prefab and serialize functions
 *
 * @class _BaseNode
 * @extends Object
 * @uses EventTarget
 * @method constructor
 * @param {String} [name]
 * @protected
 */
@ccclass('cc._BaseNode')
export class BaseNode extends CCObject implements IBaseNode, ISchedulable {
    /**
     * @en Gets all components attached to this node.
     * @zh 获取附加到此节点的所有组件。
     */
    get components (): ReadonlyArray<Component> {
        return this._components;
    }

    /**
     * @en If true, the node is an persist node which won't be destroyed during scene transition.<br/>
     * If false, the node will be destroyed automatically when loading a new scene. Default is false.
     * @zh 如果为true，则该节点是一个常驻节点，不会在场景转换期间被销毁。<br/>
     * 如果为false，节点将在加载新场景时自动销毁。默认为false。
     * @property _persistNode
     * @type {Boolean}
     * @default false
     * @protected
     */
    @property
    get _persistNode () {
        return (this._objFlags & DontDestroy) > 0;
    }
    set _persistNode (value) {
        if (value) {
            this._objFlags |= DontDestroy;
        } else {
            this._objFlags &= ~DontDestroy;
        }
    }

    // API

    /**
     * @en Name of node.
     * @zh 该节点名称。
     * @property name
     * @type {String}
     * @example
     * ```
     * node.name = "New Node";
     * cc.log("Node Name: " + node.name);
     * ```
     */
    @property
    get name () {
        return this._name;
    }
    set name (value) {
        if (CC_DEV && value.indexOf('/') !== -1) {
            errorID(1632);
            return;
        }
        this._name = value;
    }

    /**
     * @en The uuid for editor, will be stripped before building project.
     * @zh 主要用于编辑器的 uuid，在编辑器下可用于持久化存储，在项目构建之后将变成自增的 id。
     * @property uuid
     * @type {String}
     * @readOnly
     * @example
     * ```
     * cc.log("Node Uuid: " + node.uuid);
     * ```
     */
    @property
    get uuid () {
        return this._id;
    }

    /**
     * @en All children nodes.
     * @zh 节点的所有子节点。
     * @property children
     * @type {Node[]}
     * @readOnly
     * @example
     * ```
     * var children = node.children;
     * for (var i = 0; i < children.length; ++i) {
     *     cc.log("Node: " + children[i]);
     * }
     * ```
     */
    @property
    get children () {
        return this._children;
    }

    /**
     * @en
     * The local active state of this node.<br/>
     * Note that a Node may be inactive because a parent is not active, even if this returns true.<br/>
     * Use [[activeInHierarchy]]
     * if you want to check if the Node is actually treated as active in the scene.
     * @zh
     * 当前节点的自身激活状态。<br/>
     * 值得注意的是，一个节点的父节点如果不被激活，那么即使它自身设为激活，它仍然无法激活。<br/>
     * 如果你想检查节点在场景中实际的激活状态可以使用 [[activeInHierarchy]]
     * @property active
     * @type {Boolean}
     * @default true
     * @example
     * ```
     * node.active = false;
     * ```
     */
    @property
    get active () {
        return this._active;
    }
    set active (isActive: boolean) {
        if (this._active !== isActive) {
            this._active = isActive;
            const parent = this._parent;
            if (parent) {
                const couldActiveInScene = parent._activeInHierarchy;
                if (couldActiveInScene) {
                    cc.director._nodeActivator.activateNode(this, isActive);
                }
            }
        }
    }

    /**
     * @en Indicates whether this node is active in the scene.
     * @zh 表示此节点是否在场景中激活。
     * @property activeInHierarchy
     * @type {Boolean}
     * @example
     * ```
     * cc.log("activeInHierarchy: " + node.activeInHierarchy);
     * ```
     */
    @property
    get activeInHierarchy () {
        return this._activeInHierarchy;
    }

    @property
    get parent () {
        return this._parent;
    }
    set parent (value) {
        this.setParent(value);
    }

    /**
     * @en which scene this node belongs to.
     * @zh 此节点属于哪个场景。
     * @type {cc.Scene}}
     */
    get scene () {
        return this._scene;
    }

    get eventProcessor () {
        return this._eventProcessor;
    }

    public static _setScene (node: BaseNode) {
        if (node instanceof cc.Scene) {
            node._scene = node;
        } else {
            if (node._parent == null) {
                cc.error('Node %s(%s) has not attached to a scene.', node.name, node.uuid);
            } else {
                node._scene = node._parent._scene;
            }
        }
    }

    protected static idGenerator = idGenerator;

    // For walk
    protected static _stacks: Array<Array<(BaseNode | null)>> = [[]];
    protected static _stackId = 0;

    protected static _findComponent (node: BaseNode, constructor: Function) {
        const cls = constructor as any;
        const comps = node._components;
        if (cls._sealed) {
            for (let i = 0; i < comps.length; ++i) {
                const comp = comps[i];
                if (comp.constructor === constructor) {
                    return comp;
                }
            }
        } else {
            for (let i = 0; i < comps.length; ++i) {
                const comp = comps[i];
                if (comp instanceof constructor) {
                    return comp;
                }
            }
        }
        return null;
    }

    protected static _findComponents (node: BaseNode, constructor: Function, components: Component[]) {
        const cls = constructor as any;
        const comps = node._components;
        if (cls._sealed) {
            for (let i = 0; i < comps.length; ++i) {
                const comp = comps[i];
                if (comp.constructor === constructor) {
                    components.push(comp);
                }
            }
        } else {
            for (let i = 0; i < comps.length; ++i) {
                const comp = comps[i];
                if (comp instanceof constructor) {
                    components.push(comp);
                }
            }
        }
    }

    protected static _findChildComponent (children: BaseNode[], constructor) {
        for (let i = 0; i < children.length; ++i) {
            const node = children[i];
            let comp = BaseNode._findComponent(node, constructor);
            if (comp) {
                return comp;
            } else if (node._children.length > 0) {
                comp = BaseNode._findChildComponent(node._children, constructor);
                if (comp) {
                    return comp;
                }
            }
        }
        return null;
    }

    protected static _findChildComponents (children: BaseNode[], constructor, components) {
        for (let i = 0; i < children.length; ++i) {
            const node = children[i];
            BaseNode._findComponents(node, constructor, components);
            if (node._children.length > 0) {
                BaseNode._findChildComponents(node._children, constructor, components);
            }
        }
    }

    @property
    protected _parent: this | null = null;

    @property
    protected _children: this[] = [];

    @property
    protected _active = true;

    /**
     * @default []
     * @readOnly
     */
    @property
    protected _components: Component[] = [];

    /**
     * The PrefabInfo object
     * @type {PrefabInfo}
     */
    @property
    protected _prefab: any = null;

    /**
     * @en which scene this node belongs to.
     * @zh 此节点属于哪个场景。
     * @type {cc.Scene}}
     */
    protected _scene: any = NullScene;

    protected _activeInHierarchy = false;

    // TO DO
    // @ts-ignore
    protected _id: string = idGenerator.getNewId();

    protected _name: string;

    protected _eventProcessor: NodeEventProcessor = new NodeEventProcessor(this as IBaseNode);
    protected _eventMask = 0;
    /**
     * Register all related EventTargets,
     * all event callbacks will be removed in _onPreDestroy
     * protected __eventTargets: EventTarget[] = [];
     */
    protected __eventTargets: any[] = [];

    protected _siblingIndex: number = 0;

    /**
     * @method constructor
     * @param {String} [name]
     */
    constructor (name?: string) {
        super(name);
        this._name = name !== undefined ? name : 'New Node';
    }

    /**
     * @en
     * Properties configuration function <br/>
     * All properties in attrs will be set to the node, <br/>
     * when the setter of the node is available, <br/>
     * the property will be set via setter function.<br/>
     * @zh 属性配置函数。在 attrs 的所有属性将被设置为节点属性。
     * @param attrs - Properties to be set to node
     * @example
     * ```
     * var attrs = { key: 0, num: 100 };
     * node.attr(attrs);
     * ```
     */
    public attr (attrs: Object) {
        js.mixin(this, attrs);
    }

    // HIERARCHY METHODS

    /**
     * @en Get parent of the node.
     * @zh 获取该节点的父节点。
     * @example
     * ```
     * var parent = this.node.getParent();
     * ```
     */
    public getParent () {
        return this._parent;
    }

    /**
     * @en Set parent of the node.
     * @zh 设置该节点的父节点。
     * @example
     * ```
     * node.setParent(newNode);
     * ```
     */
    public setParent (value: this | null, keepWorldTransform: boolean = false) {
        if (this._parent === value) {
            return;
        }
        const oldParent = this._parent;
        if (CC_DEBUG && oldParent &&
            // Change parent when old parent desactivating or activating
            (oldParent._objFlags & ChangingState)) {
            errorID(3821);
        }

        this._parent = value;
        // Reset sibling index
        this._siblingIndex = 0;

        this._onSetParent(oldParent, keepWorldTransform);

        if (this.emit) {
            this.emit(SystemEventType.PARENT_CHANGED, oldParent);
        }

        if (value) {
            if (CC_DEBUG && (value._objFlags & Deactivating)) {
                errorID(3821);
            }
            value._children.push(this);
            this._siblingIndex = value._children.length - 1;
            if (value.emit) {
                value.emit(SystemEventType.CHILD_ADDED, this);
            }
        }
        if (oldParent) {
            if (!(oldParent._objFlags & Destroying)) {
                const removeAt = oldParent._children.indexOf(this);
                if (CC_DEV && removeAt < 0) {
                    return errorID(1633);
                }
                oldParent._children.splice(removeAt, 1);
                oldParent._updateSiblingIndex();
                if (oldParent.emit) {
                    oldParent.emit(SystemEventType.CHILD_REMOVED, this);
                }
            }
        }
        this._onHierarchyChanged(oldParent);

    }

    /**
     * @en Returns a child from the container given its uuid.
     * @zh 通过 uuid 获取节点的子节点。
     * @param uuid - The uuid to find the child node.
     * @return a Node whose uuid equals to the input parameter
     * @example
     * ```
     * var child = node.getChildByUuid(uuid);
     * ```
     */
    public getChildByUuid (uuid: string) {
        if (!uuid) {
            cc.log('Invalid uuid');
            return null;
        }

        const locChildren = this._children;
        for (let i = 0, len = locChildren.length; i < len; i++) {
            if (locChildren[i]._id === uuid) {
                return locChildren[i];
            }
        }
        return null;
    }

    /**
     * @en Returns a child from the container given its name.
     * @zh 通过名称获取节点的子节点。
     * @param name - A name to find the child node.
     * @return a CCNode object whose name equals to the input parameter
     * @example
     * ```
     * var child = node.getChildByName("Test Node");
     * ```
     */
    public getChildByName (name: string) {
        if (!name) {
            cc.log('Invalid name');
            return null;
        }

        const locChildren = this._children;
        for (let i = 0, len = locChildren.length; i < len; i++) {
            if (locChildren[i]._name === name) {
                return locChildren[i];
            }
        }
        return null;
    }

    /**
     * @en Returns a child from the container given its path.
     * @zh 通过路径获取节点的子节点。
     * @param path - A path to find the child node.
     * @return a CCNode object whose name equals to the input parameter
     * @example
     * ```
     * var child = node.getChildByPath("Test Node");
     * ```
     */
    public getChildByPath (path: string) {
        const segments = path.split('/');
        let lastNode: this = this;
        for (let i = 0; i < segments.length; ++i) {
            const segment = segments[i];
            if (segment.length === 0) {
                continue;
            }
            const next = lastNode.children.find((childNode) => childNode.name === segment);
            if (!next) {
                return null;
            }
            lastNode = next;
        }
        return lastNode;
    }

    public addChild (child: this): void {

        if (CC_DEV && !(child instanceof cc._BaseNode)) {
            return errorID(1634, cc.js.getClassName(child));
        }
        cc.assertID(child, 1606);
        cc.assertID(child._parent === null, 1605);

        // invokes the parent setter
        child.setParent(this);

    }

    /**
     * @en
     * Inserts a child to the node at a specified index.
     * @zh
     * 插入子节点到指定位置
     * @param child - the child node to be inserted
     * 要插入的子节点
     * @param siblingIndex - the sibling index to place the child in
     * 用于放置子节点的同级索引
     * @example
     * ```
     * node.insertChild(child, 2);
     * ```
     */
    public insertChild (child: this, siblingIndex: number) {
        child.parent = this;
        child.setSiblingIndex(siblingIndex);
    }

    /**
     * @en Get the sibling index.
     * @zh 获取同级索引。
     * @example
     * ```
     * var index = node.getSiblingIndex();
     * ```
     */
    public getSiblingIndex () {
        return this._siblingIndex;
    }

    /**
     * @en Set the sibling index of this node.
     * @zh 设置节点同级索引。
     * @example
     * ```
     * node.setSiblingIndex(1);
     * ```
     */
    public setSiblingIndex (index: number) {
        if (!this._parent) {
            return;
        }
        if (this._parent._objFlags & Deactivating) {
            errorID(3821);
            return;
        }
        const siblings = this._parent._children;
        index = index !== -1 ? index : siblings.length - 1;
        const oldIndex = siblings.indexOf(this);
        if (index !== oldIndex) {
            siblings.splice(oldIndex, 1);
            if (index < siblings.length) {
                siblings.splice(index, 0, this);
            } else {
                siblings.push(this);
            }
            this._parent._updateSiblingIndex();
            if (this._onSiblingIndexChanged) {
                this._onSiblingIndexChanged(index);
            }
        }
    }

    /**
     * @en Walk though the sub children tree of the current node.
     * Each node, including the current node, in the sub tree will be visited two times,
     * before all children and after all children.
     * This function call is not recursive, it's based on stack.
     * Please don't walk any other node inside the walk process.
     * @zh 遍历该节点的子树里的所有节点并按规则执行回调函数。
     * 对子树中的所有节点，包含当前节点，会执行两次回调，prefunc 会在访问它的子节点之前调用，postfunc 会在访问所有子节点之后调用。
     * 这个函数的实现不是基于递归的，而是基于栈展开递归的方式。
     * 请不要在 walk 过程中对任何其他的节点嵌套执行 walk。
     * @param prefunc The callback to process node when reach the node for the first time
     * @param postfunc The callback to process node when re-visit the node after walked all children in its sub tree
     * @example
     * ```
     * node.walk(function (target) {
     *     console.log('Walked through node ' + target.name + ' for the first time');
     * }, function (target) {
     *     console.log('Walked through node ' + target.name + ' after walked all children in its sub tree');
     * });
     * ```
     */
    public walk (prefunc: (target: this) => void, postfunc?: (target: this) => void) {
        // const BaseNode = cc._BaseNode;
        let index = 1;
        let children: this[] | null = null;
        let curr: this | null = null;
        let i = 0;
        let stack = BaseNode._stacks[BaseNode._stackId];
        if (!stack) {
            stack = [];
            BaseNode._stacks.push(stack);
        }
        BaseNode._stackId++;

        stack.length = 0;
        stack[0] = this;
        let parent: this | null = null;
        let afterChildren = false;
        while (index) {
            index--;
            curr = stack[index] as (this | null);
            if (!curr) {
                continue;
            }
            if (!afterChildren && prefunc) {
                // pre call
                prefunc(curr);
            } else if (afterChildren && postfunc) {
                // post call
                postfunc(curr);
            }

            // Avoid memory leak
            stack[index] = null;
            // Do not repeatly visit child tree, just do post call and continue walk
            if (afterChildren) {
                afterChildren = false;
            } else {
                // Children not proceeded and has children, proceed to child tree
                if (curr._children.length > 0) {
                    parent = curr;
                    children = curr._children;
                    i = 0;
                    stack[index] = children[i];
                    index++;
                } else {
                    stack[index] = curr;
                    index++;
                    afterChildren = true;
                }
                continue;
            }
            // curr has no sub tree, so look into the siblings in parent children
            if (children) {
                i++;
                // Proceed to next sibling in parent children
                if (children[i]) {
                    stack[index] = children[i];
                    index++;
                } else if (parent) {
                    stack[index] = parent;
                    index++;
                    // Setup parent walk env
                    afterChildren = true;
                    if (parent._parent) {
                        children = parent._parent._children;
                        i = children.indexOf(parent);
                        parent = parent._parent;
                    } else {
                        // At root
                        parent = null;
                        children = null;
                    }

                    // ERROR
                    if (i < 0) {
                        break;
                    }
                }
            }
        }
        stack.length = 0;
        BaseNode._stackId--;
    }

    /**
     * @en
     * Remove itself from its parent node. <br/>
     * If the node orphan, then nothing happens.
     * @zh
     * 从父节点中删除该节点。<br/>
     * 如果这个节点是一个孤节点，那么什么都不会发生。
     * @see cc.Node#removeFromParentAndCleanup
     * @example
     * ```
     * node.removeFromParent();
     * ```
     */
    public removeFromParent () {
        if (this._parent) {
            this._parent.removeChild(this);
        }
    }

    /**
     * @en
     * Removes a child from the container.
     * @zh
     * 移除节点中指定的子节点。
     * @param child - The child node which will be removed.
     * 将被移除的子节点
     * @example
     * ```
     * node.removeChild(newNode);
     * ```
     */
    public removeChild (child: this) {
        if (this._children.indexOf(child) > -1) {
            // invoke the parent setter
            child.parent = null;
        }
    }

    /**
     * @en
     * Removes all children from the container.
     * @zh
     * 移除节点所有的子节点。
     * @example
     * ```
     * node.removeAllChildren();
     * ```
     */
    public removeAllChildren () {
        // not using detachChild improves speed here
        const children = this._children;
        for (let i = children.length - 1; i >= 0; i--) {
            const node = children[i];
            if (node) {
                node.parent = null;
            }
        }
        this._children.length = 0;
    }

    /**
     * @en Is this node a child of the given node?
     * @zh 是否是指定节点的子节点？
     * @return True if this node is a child, deep child or identical to the given node.
     * @return 如果此节点是子节点、深度子节点或与给定节点相同，则为True。
     * @example
     * ```
     * node.isChildOf(newNode);
     * ```
     */
    public isChildOf (parent: this | null): boolean {
        let child: BaseNode | null = this;
        do {
            if (child === parent) {
                return true;
            }
            child = child._parent;
        }
        while (child);
        return false;
    }

    // COMPONENT

    /**
     * @en
     * Returns the component of supplied type if the node has one attached, null if it doesn't.<br/>
     * You can also get component in the node by passing in the name of the script.
     * @zh
     * 获取节点上指定类型的组件，如果节点有附加指定类型的组件，则返回，如果没有则为空。<br/>
     * 传入参数也可以是脚本的名称。
     * @example
     * ```
     * // get sprite component.
     * var sprite = node.getComponent(cc.SpriteComponent);
     * ```
     */
    public getComponent<T extends Component> (classConstructor: Constructor<T>): T | null;

    /**
     * @en
     * Returns the component of supplied type if the node has one attached, null if it doesn't.<br/>
     * You can also get component in the node by passing in the name of the script.
     * @zh
     * 获取节点上指定类型的组件，如果节点有附加指定类型的组件，则返回，如果没有则为空。<br/>
     * 传入参数也可以是脚本的名称。
     * @example
     * ```
     * // get custom test calss.
     * var test = node.getComponent("Test");
     * ```
     */
    public getComponent (className: string): Component | null;

    public getComponent (typeOrClassName: string | Function) {
        const constructor = getConstructor(typeOrClassName);
        if (constructor) {
            return BaseNode._findComponent(this, constructor);
        }
        return null;
    }

    /**
     * @en Returns all components of supplied type in the node.
     * @zh 返回节点上指定类型的所有组件。
     * @example
     * ```
     * var sprites = node.getComponents(cc.SpriteComponent);
     * ```
     */
    public getComponents<T extends Component> (classConstructor: Constructor<T>): T[];

    /**
     * @en Returns all components of supplied type in the node.
     * @zh 返回节点上指定类型的所有组件。
     * @example
     * ```
     * var tests = node.getComponents("Test");
     * ```
     */
    public getComponents (className: string): Component[];

    public getComponents (typeOrClassName: string | Function) {
        const constructor = getConstructor(typeOrClassName);
        const components: Component[] = [];
        if (constructor) {
            BaseNode._findComponents(this, constructor, components);
        }
        return components;
    }

    /**
     * @en Returns the component of supplied type in any of its children using depth first search.
     * @zh 递归查找所有子节点中第一个匹配指定类型的组件。
     * @example
     * ```
     * var sprite = node.getComponentInChildren(cc.SpriteComponent);
     * ```
     */
    public getComponentInChildren<T extends Component> (classConstructor: Constructor<T>): T | null;

    /**
     * @en Returns the component of supplied type in any of its children using depth first search.
     * @zh 递归查找所有子节点中第一个匹配指定类型的组件。
     * @example
     * ```
     * var Test = node.getComponentInChildren("Test");
     * ```
     */
    public getComponentInChildren (className: string): Component | null;

    public getComponentInChildren (typeOrClassName: string | Function) {
        const constructor = getConstructor(typeOrClassName);
        if (constructor) {
            return BaseNode._findChildComponent(this._children, constructor);
        }
        return null;
    }

    /**
     * @en Returns all components of supplied type in self or any of its children.
     * @zh 递归查找自身或所有子节点中指定类型的组件
     * @example
     * ```
     * var sprites = node.getComponentsInChildren(cc.SpriteComponent);
     * ```
     */
    public getComponentsInChildren<T extends Component> (classConstructor: Constructor<T>): T[];

    /**
     * @en Returns all components of supplied type in self or any of its children.
     * @zh 递归查找自身或所有子节点中指定类型的组件
     * @example
     * ```
     * var tests = node.getComponentsInChildren("Test");
     * ```
     */
    public getComponentsInChildren (className: string): Component[];

    public getComponentsInChildren (typeOrClassName: string | Function) {
        const constructor = getConstructor(typeOrClassName);
        const components: Component[] = [];
        if (constructor) {
            BaseNode._findComponents(this, constructor, components);
            BaseNode._findChildComponents(this._children, constructor, components);
        }
        return components;
    }

    /**
     * @en Adds a component class to the node. You can also add component to node by passing in the name of the script.
     * @zh 向节点添加一个指定类型的组件类，你还可以通过传入脚本的名称来添加组件。
     * @example
     * ```
     * var sprite = node.addComponent(cc.SpriteComponent);
     * ```
     */
    public addComponent<T extends Component> (classConstructor: Constructor<T>): T | null;

    /**
     * @en Adds a component class to the node. You can also add component to node by passing in the name of the script.
     * @zh 向节点添加一个指定类型的组件类，你还可以通过传入脚本的名称来添加组件。
     * @example
     * ```
     * var test = node.addComponent("Test");
     * ```
     */
    public addComponent (className: string): Component | null;

    public addComponent (typeOrClassName: string | Function) {
        if (CC_EDITOR && (this._objFlags & Destroying)) {
            cc.error('isDestroying');
            return null;
        }

        // get component

        let constructor;
        if (typeof typeOrClassName === 'string') {
            constructor = js.getClassByName(typeOrClassName);
            if (!constructor) {
                errorID(3807, typeOrClassName);
                if (cc._RF.peek()) {
                    errorID(3808, typeOrClassName);
                }
                return null;
            }
        } else {
            if (!typeOrClassName) {
                errorID(3804);
                return null;
            }
            constructor = typeOrClassName;
        }

        // check component

        if (typeof constructor !== 'function') {
            errorID(3809);
            return null;
        }
        if (!js.isChildClassOf(constructor, cc.Component)) {
            errorID(3810);
            return null;
        }

        if (CC_EDITOR && constructor._disallowMultiple) {
            if (!this._checkMultipleComp!(constructor)) {
                return null;
            }
        }

        // check requirement

        const ReqComp = constructor._requireComponent;
        if (ReqComp && !this.getComponent(ReqComp)) {
            const depended = this.addComponent(ReqComp);
            if (!depended) {
                // depend conflicts
                return null;
            }
        }

        //// check conflict
        //
        // if (CC_EDITOR && !_Scene.DetectConflict.beforeAddComponent(this, constructor)) {
        //    return null;
        // }

        //

        const component = new constructor();
        component.node = this;
        this._components.push(component);
        if (CC_EDITOR && EditorExtends.Node && EditorExtends.Component) {
            let node = EditorExtends.Node.getNode(this._id);
            if (node) {
                EditorExtends.Component.add(component._id, component);
            }
        }
        if (this._activeInHierarchy) {
            cc.director._nodeActivator.activateComp(component);
        }

        return component;
    }

    /**
     * @en
     * Removes a component identified by the given name or removes the component object given.
     * You can also use component.destroy() if you already have the reference.
     * @zh
     * 删除节点上的指定组件，传入参数可以是一个组件构造函数或组件名，也可以是已经获得的组件引用。
     * 如果你已经获得组件引用，你也可以直接调用 component.destroy()
     * @deprecated please destroy the component to remove it.
     * 请销毁组件以移除它。
     * @example
     * ```
     * node.removeComponent(cc.SpriteComponent);
     * ```
     */
    public removeComponent<T extends Component> (classConstructor: Constructor<T>): void;

    /**
     * @en
     * Removes a component identified by the given name or removes the component object given.
     * You can also use component.destroy() if you already have the reference.
     * @zh
     * 删除节点上的指定组件，传入参数可以是一个组件构造函数或组件名，也可以是已经获得的组件引用。
     * 如果你已经获得组件引用，你也可以直接调用 component.destroy()
     * @deprecated please destroy the component to remove it.
     * @example
     * ```
     * const sprite = node.getComponent(CC.Sprite);
     * if (sprite) {
     *     node.removeComponent(sprite);
     * }
     * node.removeComponent('cc.SpriteComponent');
     * ```
     */
    public removeComponent (classNameOrInstance: string | Component): void;

    public removeComponent (component: any) {
        if (!component) {
            errorID(3813);
            return;
        }
        let componentInstance: Component | null = null;
        if (component instanceof Component) {
            componentInstance = component;
        } else {
            componentInstance = this.getComponent(component);
        }
        if (componentInstance) {
            componentInstance.destroy();
        }
    }

    // EVENT PROCESSING

    public on (type: string | SystemEventType, callback: Function, target?: Object, useCapture?: any) {
        switch (type) {
            case SystemEventType.TRANSFORM_CHANGED:
                this._eventMask |= TRANFORM_ON;
                break;
        }
        this._eventProcessor.on(type, callback, target, useCapture);
    }

    public off (type: string, callback?: Function, target?: Object, useCapture?: any) {
        this._eventProcessor.off(type, callback, target, useCapture);

        const hasListeners = this._eventProcessor.hasEventListener(type);
        // All listener removed
        if (!hasListeners) {
            switch (type) {
                case SystemEventType.TRANSFORM_CHANGED:
                    this._eventMask &= ~TRANFORM_ON;
                    break;
            }
        }
    }

    public once (type: string, callback: Function, target?: Object, useCapture?: any) {
        this._eventProcessor.once(type, callback, target, useCapture);
    }

    public emit (type: string, ...args: any[]) {
        this._eventProcessor.emit(type, ...args);
    }

    public dispatchEvent (event: Event) {
        this._eventProcessor.dispatchEvent(event);
    }

    public hasEventListener (type: string) {
        return this._eventProcessor.hasEventListener(type);
    }

    public targetOff (target: string | Object) {
        this._eventProcessor.targetOff(target);
        // Check for event mask reset
        if ((this._eventMask & TRANFORM_ON) && !this._eventProcessor.hasEventListener(SystemEventType.TRANSFORM_CHANGED)) {
            this._eventMask &= ~TRANFORM_ON;
        }
    }

    public destroy () {
        if (super.destroy()) {
            // disable hierarchy
            if (this._activeInHierarchy) {
                this._disableChildComps();
            }

            return true;
        }

        return false;
    }

    /**
     * @en
     * Destroy all children from the node, and release all their own references to other objects.<br/>
     * Actual destruct operation will delayed until before rendering.
     * @zh
     * 销毁所有子节点，并释放所有它们对其它对象的引用。<br/>
     * 实际销毁操作会延迟到当前帧渲染前执行。
     * @example
     * ```
     * node.destroyAllChildren();
     * ```
     */
    public destroyAllChildren () {
        const children = this._children;
        for (let i = 0; i < children.length; ++i) {
            children[i].destroy();
        }
    }

    // Do remove component, only used internally.
    public _removeComponent (component: Component) {
        if (!component) {
            errorID(3814);
            return;
        }

        if (!(this._objFlags & Destroying)) {
            const i = this._components.indexOf(component);
            if (i !== -1) {
                this._components.splice(i, 1);
                if (CC_EDITOR && EditorExtends.Component) {
                    EditorExtends.Component.remove(component._id);
                }
            }
            // @ts-ignore
            else if (component.node !== this) {
                errorID(3815);
            }
        }
    }

    public _updateSiblingIndex () {
        for (let i = 0; i < this._children.length; ++i) {
            this._children[i]._siblingIndex = i;
        }
    }

    protected _onSetParent (oldParent: this | null, keepWorldTransform: boolean = false) {
        if (this._parent) {
            if ((oldParent == null || oldParent._scene !== this._parent._scene) && this._parent._scene != null) {
                this.walk((node) => {
                    BaseNode._setScene(node);
                });
            }
        }
    }

    // PRIVATE

    protected _onPostActivated (active: boolean) {
        return;
    }

    protected _onBatchRestored () {
        return;
    }

    protected _onBatchCreated () {
        if (this._parent) {
            this._siblingIndex = this._parent.children.indexOf(this);
        }
        return;
    }

    protected _onPreDestroy () {
        this._onPreDestroyBase();
    }

    protected _onHierarchyChanged (oldParent: this | null) {
        return this._onHierarchyChangedBase(oldParent);
    }

    protected _instantiate (cloned) {
        if (!cloned) {
            cloned = cc.instantiate._clone(this, this);
        }

        const thisPrefabInfo = this._prefab;
        if (CC_EDITOR && thisPrefabInfo) {
            if (this !== thisPrefabInfo.root) {}
        }
        const syncing = thisPrefabInfo && this === thisPrefabInfo.root && thisPrefabInfo.sync;
        if (syncing) {
            // if (thisPrefabInfo._synced) {
            //    return clone;
            // }
        } else if (CC_EDITOR && cc.engine._isPlaying) {
            cloned._name += ' (Clone)';
        }

        // reset and init
        cloned._parent = null;
        cloned._onBatchRestored();

        return cloned;
    }

    protected _onHierarchyChangedBase (oldParent: this | null) {
        const newParent = this._parent;
        if (this._persistNode && !(newParent instanceof cc.Scene)) {
            cc.game.removePersistRootNode(this);
            if (CC_EDITOR) {
                warnID(1623);
            }
        }

        if (CC_EDITOR) {
            const scene = cc.director.getScene() as this | null;
            const inCurrentSceneBefore = oldParent && oldParent.isChildOf(scene);
            const inCurrentSceneNow = newParent && newParent.isChildOf(scene);
            if (!inCurrentSceneBefore && inCurrentSceneNow) {
                // attached
                this._registerIfAttached!(true);
            } else if (inCurrentSceneBefore && !inCurrentSceneNow) {
                // detached
                this._registerIfAttached!(false);
            }

            // update prefab
            const newPrefabRoot = newParent && newParent._prefab && newParent._prefab.root;
            const myPrefabInfo = this._prefab;
            // var PrefabUtils = Editor.require('scene://utils/prefab');
            // if (myPrefabInfo) {
            //     if (newPrefabRoot) {
            //         if (myPrefabInfo.root !== newPrefabRoot) {
            //             // change prefab
            //             PrefabUtils.unlinkPrefab(this);
            //             PrefabUtils.linkPrefab(newPrefabRoot._prefab.asset, newPrefabRoot, this);
            //         }
            //     }
            //     else if (myPrefabInfo.root !== this) {
            //         // detach from prefab
            //         PrefabUtils.unlinkPrefab(this);
            //     }
            // }
            // else if (newPrefabRoot) {
            //     // attach to prefab
            //     PrefabUtils.linkPrefab(newPrefabRoot._prefab.asset, newPrefabRoot, this);
            // }

            // conflict detection
            // _Scene.DetectConflict.afterAddChild(this);
        }

        const shouldActiveNow = this._active && !!(newParent && newParent._activeInHierarchy);
        if (this._activeInHierarchy !== shouldActiveNow) {
            cc.director._nodeActivator.activateNode(this, shouldActiveNow);
        }
    }

    protected _onPreDestroyBase () {
        // marked as destroying
        this._objFlags |= Destroying;

        // detach self and children from editor
        const parent = this._parent;
<<<<<<< HEAD
        const destroyByParent: boolean = (parent !== null) && ((parent._objFlags & Destroying) !== 0);
        if (!destroyByParent && CC_EDITOR) {
=======
        const destroyByParent: boolean = (!!parent) && ((parent._objFlags & Destroying) !== 0);
        if (!destroyByParent && (CC_EDITOR || CC_TEST)) {
>>>>>>> e2771075
            this._registerIfAttached!(false);
        }

        // destroy children
        const children = this._children;
        for (let i = 0; i < children.length; ++i) {
            // destroy immediate so its _onPreDestroy can be called
            children[i]._destroyImmediate();
        }

        // destroy self components
        const comps = this._components;
        for (let i = 0; i < comps.length; ++i) {
            // destroy immediate so its _onPreDestroy can be called
            // TO DO
            comps[i]._destroyImmediate();
        }

        const eventTargets = this.__eventTargets;
        for (let i = 0; i < eventTargets.length; ++i) {
            const et = eventTargets[i];
            if (et) {
                et.targetOff(this);
            }
        }
        eventTargets.length = 0;

        // remove from persist
        if (this._persistNode) {
            cc.game.removePersistRootNode(this);
        }

        if (!destroyByParent) {
            // remove from parent
            if (parent) {
                this.emit(SystemEventType.PARENT_CHANGED, this);
                // During destroy process, siblingIndex is not relyable
                const childIndex = parent._children.indexOf(this);
                parent._children.splice(childIndex, 1);
                this._siblingIndex = 0;
                if (parent.emit) {
                    parent.emit(SystemEventType.CHILD_REMOVED, this);
                }
            }
        }

        return destroyByParent;
    }

    protected _disableChildComps () {
        // leave this._activeInHierarchy unmodified
        const comps = this._components;
        for (let i = 0; i < comps.length; ++i) {
            const component = comps[i];
            if (component._enabled) {
                cc.director._compScheduler.disableComp(component);
            }
        }
        // deactivate recursively
        const children = this._children;
        for (let i = 0; i < children.length; ++i) {
            const node = children[i];
            if (node._active) {
                node._disableChildComps();
            }
        }
    }

    protected _registerIfAttached = !CC_EDITOR ? undefined : function (this: BaseNode, register) {
        if (EditorExtends.Node && EditorExtends.Component) {
            if (register) {         
                EditorExtends.Node.add(this._id, this);

                for (let i = 0; i < this._components.length; i++) {
                    let comp = this._components[i];
                    EditorExtends.Component.add(comp._id, comp);
                }
            }
            else {
                EditorExtends.Node.remove(this._id);

                for (let i = 0; i < this._components.length; i++) {
                    let comp = this._components[i];
                    EditorExtends.Component.remove(comp._id);
                }
            }
        }

        var children = this._children;
        for (let i = 0, len = children.length; i < len; ++i) {
            var child = children[i];
            child._registerIfAttached!(register);
        }
    };

    protected _onSiblingIndexChanged? (siblingIndex: number): void;

    protected _checkMultipleComp? (constructor: Function): boolean;
}

baseNodePolyfill(BaseNode);

/**
 * @en
 * Note: This event is only emitted from the top most node whose active value did changed,
 * not including its child nodes.
 * @zh
 * 注意：此节点激活时，此事件仅从最顶部的节点发出。
 * @event active-in-hierarchy-changed
 * @param {Event.EventCustom} event
 */

cc._BaseNode = BaseNode;<|MERGE_RESOLUTION|>--- conflicted
+++ resolved
@@ -1330,13 +1330,8 @@
 
         // detach self and children from editor
         const parent = this._parent;
-<<<<<<< HEAD
-        const destroyByParent: boolean = (parent !== null) && ((parent._objFlags & Destroying) !== 0);
+        const destroyByParent: boolean = (!!parent) && ((parent._objFlags & Destroying) !== 0);
         if (!destroyByParent && CC_EDITOR) {
-=======
-        const destroyByParent: boolean = (!!parent) && ((parent._objFlags & Destroying) !== 0);
-        if (!destroyByParent && (CC_EDITOR || CC_TEST)) {
->>>>>>> e2771075
             this._registerIfAttached!(false);
         }
 
