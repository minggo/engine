/*
 Copyright (c) 2017-2018 Xiamen Yaji Software Co., Ltd.

 http://www.cocos.com

 Permission is hereby granted, free of charge, to any person obtaining a copy
 of this software and associated engine source code (the "Software"), a limited,
  worldwide, royalty-free, non-assignable, revocable and non-exclusive license
 to use Cocos Creator solely to develop games on your target platforms. You shall
  not use Cocos Creator software for developing other software or tools that's
  used for developing games. You are not granted to publish, distribute,
  sublicense, and/or sell copies of Cocos Creator.

 The software or tools in this License Agreement are licensed, not sold.
 Xiamen Yaji Software Co., Ltd. reserves all rights not expressly granted to you.

 THE SOFTWARE IS PROVIDED "AS IS", WITHOUT WARRANTY OF ANY KIND, EXPRESS OR
 IMPLIED, INCLUDING BUT NOT LIMITED TO THE WARRANTIES OF MERCHANTABILITY,
 FITNESS FOR A PARTICULAR PURPOSE AND NONINFRINGEMENT. IN NO EVENT SHALL THE
 AUTHORS OR COPYRIGHT HOLDERS BE LIABLE FOR ANY CLAIM, DAMAGES OR OTHER
 LIABILITY, WHETHER IN AN ACTION OF CONTRACT, TORT OR OTHERWISE, ARISING FROM,
 OUT OF OR IN CONNECTION WITH THE SOFTWARE OR THE USE OR OTHER DEALINGS IN
 THE SOFTWARE.
*/

/**
 * @packageDocumentation
 * @module asset
 */

import { ccclass, serializable } from 'cc.decorator';
import { Mat4, Quat, Vec3 } from '../../core/math';
import { mapBuffer } from '../3d/misc/buffer';
import { BufferBlob } from '../3d/misc/buffer-blob';
import { aabb } from '../geometry';
import { GFXBuffer, GFXBufferInfo } from '../gfx/buffer';
import {
    getTypedArrayConstructor,
    GFXAttributeName,
    GFXBufferUsageBit,
    GFXFormat,
    GFXFormatInfos,
    GFXFormatType,
    GFXMemoryUsageBit,
    GFXPrimitiveMode,
} from '../gfx/define';
import { GFXDevice, GFXFeature } from '../gfx/device';
import { GFXAttribute, GFXInputAssemblerInfo } from '../gfx/input-assembler';
import { warnID } from '../platform/debug';
import { sys } from '../platform/sys';
import { murmurhash2_32_gc } from '../utils/murmurhash2_gc';
import { Asset } from './asset';
import { Skeleton } from './skeleton';
import { postLoadMesh } from './utils/mesh-utils';
import { Morph, createMorphRendering, MorphRendering } from './morph';
import { legacyCC } from '../global-exports';

function getIndexStrideCtor (stride: number) {
    switch (stride) {
        case 1: return Uint8Array;
        case 2: return Uint16Array;
        case 4: return Uint32Array;
    }
    return Uint8Array;
}

/**
 * @en Array views for index buffer
 * @zh 允许存储索引的数组视图。
 */
export type IBArray = Uint8Array | Uint16Array | Uint32Array;

/**
 * @en The interface of geometric information
 * @zh 几何信息。
 */
export interface IGeometricInfo {
    /**
     * @en Vertex positions
     * @zh 顶点位置。
     */
    positions: Float32Array;

    /**
     * @en Indices data
     * @zh 索引数据。
     */
    indices?: IBArray;

    /**
     * @en Whether the geometry is treated as double sided
     * @zh 是否将图元按双面对待。
     */
    doubleSided?: boolean;

    /**
     * @en The bounding box
     * @zh 此几何体的轴对齐包围盒。
     */
    boundingBox: { max: Vec3; min: Vec3; }
}

/**
 * @en Flat vertex buffer
 * @zh 扁平化顶点缓冲区
 */
export interface IFlatBuffer {
    stride: number;
    count: number;
    buffer: Uint8Array;
}

/**
 * @en Sub mesh for rendering which contains all geometry data, it can be used to create [[GFXInputAssembler]].
 * @zh 包含所有顶点数据的渲染子网格，可以用来创建 [[GFXInputAssembler]]。
 */
<<<<<<< HEAD
export class RenderingSubMesh {
=======
export class RenderingSubMesh implements IGFXInputAssemblerInfo {
    /**
     * @en All vertex buffers used by the sub mesh
     * @zh 使用的所有顶点缓冲区。
     */
    public vertexBuffers: GFXBuffer[];
>>>>>>> 3375a5cf

    /**
     * @en All vertex attributes used by the sub mesh
     * @zh 所有顶点属性。
     */
    get attributes () { return this._attributes; }
    /**
<<<<<<< HEAD
     * 使用的所有顶点缓冲区。
=======
     * @en Primitive mode used by the sub mesh
     * @zh 图元类型。
>>>>>>> 3375a5cf
     */
    get vertexBuffers () { return this._vertexBuffers; }
    /**
     * @en Index buffer used by the sub mesh
     * @zh 使用的索引缓冲区，若未使用则无需指定。
     */
    get indexBuffer () { return this._indexBuffer; }
    /**
     * @en Indirect buffer used by the sub mesh
     * @zh 间接绘制缓冲区。
     */
    get indirectBuffer () { return this._indirectBuffer; }

    /**
     * 图元类型。
     */
    get primitiveMode () { return this._primitiveMode; }

    /**
     * @en The geometric info of the sub mesh, used for raycast.
     * @zh （用于射线检测的）几何信息。
     */
    get geometricInfo () {
        if (this._geometricInfo) {
            return this._geometricInfo;
        }
        if (this.mesh === undefined) {
            return { positions: new Float32Array(), indices: new Uint8Array(), boundingBox: { min: Vec3.ZERO, max: Vec3.ZERO } };
        }
        if (this.subMeshIdx === undefined) {
            return { positions: new Float32Array(), indices: new Uint8Array(), boundingBox: { min: Vec3.ZERO, max: Vec3.ZERO } };
        }
        const mesh = this.mesh!; const index = this.subMeshIdx!;
        const positions = mesh.readAttribute(index, GFXAttributeName.ATTR_POSITION) as unknown as Float32Array;
        const indices = mesh.readIndices(index) as Uint16Array;
        const max = new Vec3();
        const min = new Vec3();
        const pAttri = this.attributes.find(element => element.name === legacyCC.GFXAttributeName.ATTR_POSITION);
        if (pAttri) {
            const conut = GFXFormatInfos[pAttri.format].count;
            if (conut === 2) {
                max.set(positions[0], positions[1], 0);
                min.set(positions[0], positions[1], 0);
            } else {
                max.set(positions[0], positions[1], positions[2]);
                min.set(positions[0], positions[1], positions[2]);
            }
            for (let i = 0; i < positions.length; i += conut) {
                if (conut === 2) {
                    max.x = positions[i] > max.x ? positions[i] : max.x;
                    max.y = positions[i + 1] > max.y ? positions[i + 1] : max.y;
                    min.x = positions[i] < min.x ? positions[i] : min.x;
                    min.y = positions[i + 1] < min.y ? positions[i + 1] : min.y;
                } else {
                    max.x = positions[i] > max.x ? positions[i] : max.x;
                    max.y = positions[i + 1] > max.y ? positions[i + 1] : max.y;
                    max.z = positions[i + 2] > max.z ? positions[i + 2] : max.z;
                    min.x = positions[i] < min.x ? positions[i] : min.x;
                    min.y = positions[i + 1] < min.y ? positions[i + 1] : min.y;
                    min.z = positions[i + 2] < min.z ? positions[i + 2] : min.z;
                }
            }
        }
        this._geometricInfo = { positions, indices, boundingBox: { max, min } };
        return this._geometricInfo;
    }

    /**
     * @en Flatted vertex buffers
     * @zh 扁平化的顶点缓冲区。
     */
    get flatBuffers () {
        if (this._flatBuffers) { return this._flatBuffers; }
        const buffers: IFlatBuffer[] = this._flatBuffers = [];
        if (!this.mesh || this.subMeshIdx === undefined) { return buffers; }
        const mesh = this.mesh;
        let idxCount = 0;
        const prim = mesh.struct.primitives[this.subMeshIdx];
        if (prim.indexView) { idxCount = prim.indexView.count; }
        for (const bundleIdx of prim.vertexBundelIndices) {
            const vertexBundle = mesh.struct.vertexBundles[bundleIdx];
            const vbCount = prim.indexView ? prim.indexView.count : vertexBundle.view.count;
            const vbStride = vertexBundle.view.stride;
            const vbSize = vbStride * vbCount;
            const view = new Uint8Array(mesh.data.buffer, vertexBundle.view.offset, vertexBundle.view.length);
            if (!prim.indexView) {
                this._flatBuffers.push({ stride: vbStride, count: vbCount, buffer: view });
                continue;
            }
            const vbView = new Uint8Array(vbSize);
            const ibView = mesh.readIndices(this.subMeshIdx)!;
            // transform to flat buffer
            for (let n = 0; n < idxCount; ++n) {
                const idx = ibView[n];
                const offset = n * vbStride;
                const srcOffset = idx * vbStride;
                for (let m = 0; m < vbStride; ++m) {
                    vbView[offset + m] = view[srcOffset + m];
                }
            }
            this._flatBuffers.push({ stride: vbStride, count: vbCount, buffer: vbView });
        }
        return this._flatBuffers;
    }

    /**
     * @en The vertex buffer for joint after mapping
     * @zh 骨骼索引按映射表处理后的顶点缓冲。
     */
    get jointMappedBuffers () {
        if (this._jointMappedBuffers) { return this._jointMappedBuffers; }
        const buffers: GFXBuffer[] = this._jointMappedBuffers = [];
        const indices: number[] = this._jointMappedBufferIndices = [];
        if (!this.mesh || this.subMeshIdx === undefined) { return this._jointMappedBuffers = this.vertexBuffers; }
        const struct = this.mesh.struct;
        const prim = struct.primitives[this.subMeshIdx];
        if (!struct.jointMaps || prim.jointMapIndex === undefined || !struct.jointMaps[prim.jointMapIndex]) {
            return this._jointMappedBuffers = this.vertexBuffers;
        }
        let jointFormat: GFXFormat;
        let jointOffset: number;
        const device: GFXDevice = legacyCC.director.root.device;
        for (let i = 0; i < prim.vertexBundelIndices.length; i++) {
            const bundle = struct.vertexBundles[prim.vertexBundelIndices[i]];
            jointOffset = 0;
            jointFormat = GFXFormat.UNKNOWN;
            for (let j = 0; j < bundle.attributes.length; j++) {
                const attr = bundle.attributes[j];
                if (attr.name === GFXAttributeName.ATTR_JOINTS) {
                    jointFormat = attr.format;
                    break;
                }
                jointOffset += GFXFormatInfos[attr.format].size;
            }
            if (jointFormat) {
                const data = new Uint8Array(this.mesh.data.buffer, bundle.view.offset, bundle.view.length);
                const dataView = new DataView(data.slice().buffer);
                const idxMap = struct.jointMaps[prim.jointMapIndex];
                mapBuffer(dataView, (cur) => idxMap.indexOf(cur), jointFormat, jointOffset,
                    bundle.view.length, bundle.view.stride, dataView);
                const buffer = device.createBuffer(new GFXBufferInfo(
                    GFXBufferUsageBit.VERTEX | GFXBufferUsageBit.TRANSFER_DST,
                    GFXMemoryUsageBit.DEVICE,
                    bundle.view.length,
                    bundle.view.stride,
                ));
                buffer.update(dataView.buffer); buffers.push(buffer); indices.push(i);
            } else {
                buffers.push(this.vertexBuffers[prim.vertexBundelIndices[i]]);
            }
        }
        if (this._vertexIdChannel) {
            buffers.push(this._allocVertexIdBuffer(device));
        }
        return buffers;
    }

    get iaInfo () { return this._iaInfo; }

    public mesh?: Mesh;
    public subMeshIdx?: number;

    private _flatBuffers?: IFlatBuffer[];
    private _jointMappedBuffers?: GFXBuffer[];
    private _jointMappedBufferIndices?: number[];
    private _vertexIdChannel?: { stream: number; index: number; };
    private _geometricInfo?: IGeometricInfo;

    private _vertexBuffers: GFXBuffer[];
    private _attributes: GFXAttribute[];
    private _indexBuffer: GFXBuffer | null = null;
    private _indirectBuffer: GFXBuffer | null = null;
    private _primitiveMode: GFXPrimitiveMode;
    private _iaInfo: GFXInputAssemblerInfo;

    constructor (
        vertexBuffers: GFXBuffer[], attributes: GFXAttribute[], primitiveMode: GFXPrimitiveMode,
        indexBuffer: GFXBuffer | null = null, indirectBuffer: GFXBuffer | null = null,
    ) {
        this._attributes = attributes;
        this._vertexBuffers = vertexBuffers;
        this._indexBuffer = indexBuffer;
        this._indirectBuffer = indirectBuffer;
        this._primitiveMode = primitiveMode;
        this._iaInfo = new GFXInputAssemblerInfo(attributes, vertexBuffers, indexBuffer, indirectBuffer);
    }

    public destroy () {
        for (let i = 0; i < this.vertexBuffers.length; i++) {
            this.vertexBuffers[i].destroy();
        }
        this.vertexBuffers.length = 0;
        if (this._indexBuffer) {
            this._indexBuffer.destroy();
            this._indexBuffer = null;
        }
        if (this._jointMappedBuffers && this._jointMappedBufferIndices) {
            for (let i = 0; i < this._jointMappedBufferIndices.length; i++) {
                this._jointMappedBuffers[this._jointMappedBufferIndices[i]].destroy();
            }
            this._jointMappedBuffers = undefined;
            this._jointMappedBufferIndices = undefined;
        }
        if (this._indirectBuffer) {
            this._indirectBuffer.destroy();
            this._indirectBuffer = null;
        }
    }

    /**
     * @en Adds a vertex attribute input called 'a_vertexId' into this sub-mesh.
     * This is useful if you want to simulate `gl_VertexId` in WebGL context prior to 2.0.
     * Once you call this function, the vertex attribute is permanently added.
     * Subsequent calls to this function take no effect.
     * @param device Device used to create related rendering resources.
     */
    public enableVertexIdChannel (device: GFXDevice) {
        if (this._vertexIdChannel) {
            return;
        }

        const streamIndex = this.vertexBuffers.length;
        const attributeIndex = this.attributes.length;

        const vertexIdBuffer = this._allocVertexIdBuffer(device);
        this.vertexBuffers.push(vertexIdBuffer);
        this.attributes.push(new GFXAttribute('a_vertexId', GFXFormat.R32F, false, streamIndex));

        this._vertexIdChannel = {
            stream: streamIndex,
            index: attributeIndex,
        };
    }

    private _allocVertexIdBuffer (device: GFXDevice) {
        const vertexCount = (this.vertexBuffers.length === 0 || this.vertexBuffers[0].stride === 0) ?
            0 :
            // TODO: This depends on how stride of a vertex buffer is defined; Consider padding problem.
            this.vertexBuffers[0].size / this.vertexBuffers[0].stride;
        const vertexIds = new Float32Array(vertexCount);
        for (let iVertex = 0; iVertex < vertexCount; ++iVertex) {
            // `+0.5` because on some platforms, the "fetched integer" may have small error.
            // For example `26` may yield `25.99999`, which is convert to `25` instead of `26` using `int()`.
            vertexIds[iVertex] = iVertex + 0.5;
        }

        const vertexIdBuffer = device.createBuffer(new GFXBufferInfo(
            GFXBufferUsageBit.VERTEX | GFXBufferUsageBit.TRANSFER_DST,
            GFXMemoryUsageBit.DEVICE,
            vertexIds.byteLength,
            vertexIds.BYTES_PER_ELEMENT,
        ));
        vertexIdBuffer.update(vertexIds);

        return vertexIdBuffer;
    }
}

export declare namespace Mesh {
    export interface IBufferView {
        offset: number;
        length: number;
        count: number;
        stride: number;
    }

    /**
     * @en Vertex bundle, it describes a set of interleaved vertex attributes and their values.
     * @zh 顶点块。顶点块描述了一组**交错排列**（interleaved）的顶点属性并存储了顶点属性的实际数据。<br>
     * 交错排列是指在实际数据的缓冲区中，每个顶点的所有属性总是依次排列，并总是出现在下一个顶点的所有属性之前。
     */
    export interface IVertexBundle {
        /**
         * @en The actual value for all vertex attributes.
         * You must use DataView to access the data.
         * @zh 所有顶点属性的实际数据块。
         * 你必须使用 DataView 来读取数据。
         * 因为不能保证所有属性的起始偏移都按 TypedArray 要求的字节对齐。
         */
        view: IBufferView;

        /**
         * @en All attributes included in the bundle
         * @zh 包含的所有顶点属性。
         */
        attributes: GFXAttribute[];
    }

    /**
     * @en Sub mesh contains a list of primitives with the same type (Point, Line or Triangle)
     * @zh 子网格。子网格由一系列相同类型的图元组成（例如点、线、面等）。
     */
    export interface ISubMesh {
        /**
         * @en The vertex bundle references used by the sub mesh.
         * @zh 此子网格引用的顶点块，索引至网格的顶点块数组。
         */
        vertexBundelIndices: number[];

        /**
         * @en The primitive mode of the sub mesh
         * @zh 此子网格的图元类型。
         */
        primitiveMode: GFXPrimitiveMode;

        /**
         * @en The index data of the sub mesh
         * @zh 此子网格使用的索引数据。
         */
        indexView?: IBufferView;

        /**
         * @en The joint map index in [[IStruct.jointMaps]]. Could be absent
         * @zh 此子网格使用的关节索引映射表在 [[IStruct.jointMaps]] 中的索引。
         * 如未定义或指向的映射表不存在，则默认 VB 内所有关节索引数据直接对应骨骼资源数据。
         */
        jointMapIndex?: number;
    }

    /**
     * @en The structure of the mesh
     * @zh 描述了网格的结构。
     */
    export interface IStruct {
        /**
         * @en All vertex bundles of the mesh
         * @zh 此网格所有的顶点块。
         */
        vertexBundles: IVertexBundle[];

        /**
         * @en All sub meshes
         * @zh 此网格的所有子网格。
         */
        primitives: ISubMesh[];

        /**
         * @en The minimum position of all vertices in the mesh
         * @zh （各分量都）小于等于此网格任何顶点位置的最大位置。
         */
        minPosition?: Vec3;

        /**
         * @en The maximum position of all vertices in the mesh
         * @zh （各分量都）大于等于此网格任何顶点位置的最小位置。
         */
        maxPosition?: Vec3;

        /**
         * @en The joint index map list.
         * @zh 此网格使用的关节索引映射关系列表，数组长度应为子模型中实际使用到的所有关节，
         * 每个元素都对应一个原骨骼资源里的索引，按子模型 VB 内的实际索引排列。
         */
        jointMaps?: number[][];

        /**
         * @en The morph information of the mesh
         * @zh 网格的形变数据
         */
        morph?: Morph;
    }

    export interface ICreateInfo {
        /**
         * @en Mesh structure
         * @zh 网格结构。
         */
        struct: Mesh.IStruct;

        /**
         * @en Mesh binary data
         * @zh 网格二进制数据。
         */
        data: Uint8Array;
    }
}

const v3_1 = new Vec3();
const v3_2 = new Vec3();
const globalEmptyMeshBuffer = new Uint8Array();

/**
 * @en Mesh asset
 * @zh 网格资源。
 */
@ccclass('cc.Mesh')
export class Mesh extends Asset {

    get _nativeAsset (): ArrayBuffer {
        return this._data.buffer;
    }

    set _nativeAsset (value: ArrayBuffer) {
        if (this._data.byteLength === value.byteLength) {
            this._data.set(new Uint8Array(value));
            if (legacyCC.loader._cache[this.nativeUrl]) {
                legacyCC.loader._cache[this.nativeUrl].content = this._data.buffer;
            }
        } else {
            this._data = new Uint8Array(value);
        }
        this.loaded = true;
        this.emit('load');
    }

    /**
     * @en The sub meshes count of the mesh.
     * @zh 此网格的子网格数量。
     * @deprecated Please use [[renderingSubMeshes.length]] instead
     */
    get subMeshCount () {
        const renderingMesh = this.renderingSubMeshes;
        return renderingMesh ? renderingMesh.length : 0;
    }

    /**
     * @en The minimum position of all vertices in the mesh
     * @zh （各分量都）小于等于此网格任何顶点位置的最大位置。
     * @deprecated Please use [[struct.minPosition]] instead
     */
    get minPosition () {
        return this.struct.minPosition;
    }

    /**
     * @en The maximum position of all vertices in the mesh
     * @zh （各分量都）大于等于此网格任何顶点位置的最大位置。
     * @deprecated Please use [[struct.maxPosition]] instead
     */
    get maxPosition () {
        return this.struct.maxPosition;
    }

    /**
     * @en The struct of the mesh
     * @zh 此网格的结构。
     */
    get struct () {
        return this._struct;
    }

    /**
     * @en The actual data of the mesh
     * @zh 此网格的数据。
     */
    get data () {
        return this._data;
    }

    /**
     * @en The hash of the mesh
     * @zh 此网格的哈希值。
     */
    get hash () {
        // hashes should already be computed offline, but if not, make one
        if (!this._hash) { this._hash = murmurhash2_32_gc(this._data, 666); }
        return this._hash;
    }

    /**
     * The index of the joint buffer of all sub meshes in the joint map buffers
     */
    get jointBufferIndices () {
        if (this._jointBufferIndices) { return this._jointBufferIndices; }
        return this._jointBufferIndices = this._struct.primitives.map((p) => p.jointMapIndex || 0);
    }

    /**
     * @en The sub meshes for rendering. Mesh could be split into different sub meshes for rendering.
     * @zh 此网格创建的渲染网格。
     */
    public get renderingSubMeshes () {
        this.initialize();
        return this._renderingSubMeshes!;
    }

    @serializable
    private _struct: Mesh.IStruct = {
        vertexBundles: [],
        primitives: [],
    };

    @serializable
    private _dataLength = 0;

    @serializable
    private _hash = 0;

    private _data: Uint8Array = globalEmptyMeshBuffer;
    private _initialized = false;
    private _renderingSubMeshes: RenderingSubMesh[] | null = null;
    private _boneSpaceBounds = new Map<number, (aabb | null)[]>();
    private _jointBufferIndices: number[] | null = null;

    constructor () {
        super();
        this.loaded = false;
    }

    public initialize () {
        if (this._initialized) {
            return;
        }

        this._initialized = true;

        if (this._data.byteLength !== this._dataLength) {
            // In the case of deferred loading, `this._data` is created before
            // the actual binary buffer is loaded.
            this._data = new Uint8Array(this._dataLength);
            postLoadMesh(this);
        }
        const buffer = this._data.buffer;
        const gfxDevice: GFXDevice = legacyCC.director.root.device;
        const vertexBuffers = this._createVertexBuffers(gfxDevice, buffer);
        const indexBuffers: GFXBuffer[] = [];
        const subMeshes: RenderingSubMesh[] = [];

        for (let i = 0; i < this._struct.primitives.length; i++) {
            const prim = this._struct.primitives[i];
            if (prim.vertexBundelIndices.length === 0) {
                continue;
            }

            let indexBuffer: GFXBuffer | null = null;
            let ib: any = null;
            if (prim.indexView) {
                const idxView = prim.indexView;

                let dstStride = idxView.stride;
                let dstSize = idxView.length;
                if (dstStride === 4 && !gfxDevice.hasFeature(GFXFeature.ELEMENT_INDEX_UINT)) {
                    const vertexCount = this._struct.vertexBundles[prim.vertexBundelIndices[0]].view.count;
                    if (vertexCount >= 65536) {
                        warnID(10001, vertexCount, 65536);
                        continue; // Ignore this primitive
                    } else {
                        dstStride >>= 1; // Reduce to short.
                        dstSize >>= 1;
                    }
                }

                indexBuffer = gfxDevice.createBuffer(new GFXBufferInfo(
                    GFXBufferUsageBit.INDEX | GFXBufferUsageBit.TRANSFER_DST,
                    GFXMemoryUsageBit.DEVICE,
                    dstSize,
                    dstStride,
                ));
                indexBuffers.push(indexBuffer);

                ib = new (getIndexStrideCtor(idxView.stride))(buffer, idxView.offset, idxView.count);
                if (idxView.stride !== dstStride) {
                    ib = getIndexStrideCtor(dstStride).from(ib);
                }
                if (this.loaded) {
                    indexBuffer.update(ib);
                }
                else {
                    this.once('load', () => {
                        indexBuffer!.update(ib);
                    });
                }
            }

            const vbReference = prim.vertexBundelIndices.map((idx) => vertexBuffers[idx]);

            let gfxAttributes: GFXAttribute[] = [];
            if (prim.vertexBundelIndices.length > 0) {
                const idx = prim.vertexBundelIndices[0];
                const vertexBundle = this._struct.vertexBundles[idx];
                gfxAttributes = vertexBundle.attributes;
            }

            const subMesh = new RenderingSubMesh(vbReference, gfxAttributes, prim.primitiveMode, indexBuffer);
            subMesh.mesh = this; subMesh.subMeshIdx = i;

            subMeshes.push(subMesh);
        }

        this._renderingSubMeshes = subMeshes;

        if (this._struct.morph) {
            this.morphRendering = createMorphRendering(this, gfxDevice);
        }
    }

    /**
     * @en Destroy the mesh and release all related GPU resources
     * @zh 销毁此网格，并释放它占有的所有 GPU 资源。
     */
    public destroy () {
        this.destroyRenderingMesh();
        return super.destroy();
    }

    /**
     * @en Release all related GPU resources
     * @zh 释放此网格占有的所有 GPU 资源。
     */
    public destroyRenderingMesh () {
        if (this._renderingSubMeshes) {
            for (let i = 0; i < this._renderingSubMeshes.length; i++) {
                this._renderingSubMeshes[i].destroy();
            }
            this._renderingSubMeshes = null;
            this._initialized = false;
        }
    }

    /**
     * @en Reset the struct and data of the mesh
     * @zh 重置此网格的结构和数据。
     * @param struct The new struct
     * @param data The new data
     * @deprecated Will be removed in v3.0.0, please use [[reset]] instead
     */
    public assign (struct: Mesh.IStruct, data: Uint8Array) {
        this.reset({
            struct,
            data,
        });
    }

    /**
     * @en Reset the mesh with mesh creation information
     * @zh 重置此网格。
     * @param info Mesh creation information including struct and data
     */
    public reset (info: Mesh.ICreateInfo) {
        this.destroyRenderingMesh();
        this._struct = info.struct;
        this._data = info.data;
        this._dataLength = this.data.byteLength;
        this._hash = 0;
        this.loaded = true;
        this.emit('load');
    }

    /**
     * @en Get [[AABB]] bounds in the skeleton's bone space
     * @zh 获取骨骼变换空间内下的 [[AABB]] 包围盒
     * @param skeleton
     */
    public getBoneSpaceBounds (skeleton: Skeleton) {
        if (this._boneSpaceBounds.has(skeleton.hash)) {
            return this._boneSpaceBounds.get(skeleton.hash)!;
        }
        const bounds: (aabb | null)[] = [];
        this._boneSpaceBounds.set(skeleton.hash, bounds);
        const valid: boolean[] = [];
        const bindposes = skeleton.bindposes;
        for (let i = 0; i < bindposes.length; i++) {
            bounds.push(new aabb(Infinity, Infinity, Infinity, -Infinity, -Infinity, -Infinity));
            valid.push(false);
        }
        const primitives = this._struct.primitives;
        for (let p = 0; p < primitives.length; p++) {
            const joints = this.readAttribute(p, GFXAttributeName.ATTR_JOINTS);
            const weights = this.readAttribute(p, GFXAttributeName.ATTR_WEIGHTS);
            const positions = this.readAttribute(p, GFXAttributeName.ATTR_POSITION);
            if (!joints || !weights || !positions) { continue; }
            const vertCount = Math.min(joints.length / 4, weights.length / 4, positions.length / 3);
            for (let i = 0; i < vertCount; i++) {
                Vec3.set(v3_1, positions[3 * i + 0], positions[3 * i + 1], positions[3 * i + 2]);
                for (let j = 0; j < 4; ++j) {
                    const idx = 4 * i + j;
                    const joint = joints[idx];
                    if (weights[idx] === 0 || joint >= bindposes.length) { continue; }
                    Vec3.transformMat4(v3_2, v3_1, bindposes[joint]);
                    valid[joint] = true;
                    const b = bounds[joint]!;
                    Vec3.min(b.center, b.center, v3_2);
                    Vec3.max(b.halfExtents, b.halfExtents, v3_2);
                }
            }
        }
        for (let i = 0; i < bindposes.length; i++) {
            const b = bounds[i]!;
            if (!valid[i]) { bounds[i] = null; }
            else { aabb.fromPoints(b, b.center, b.halfExtents); }
        }
        return bounds;
    }

    /**
     * @en Merge the given mesh into the current mesh
     * @zh 合并指定的网格到此网格中。
     * @param mesh The mesh to be merged
     * @param worldMatrix The world matrix of the given mesh
     * @param [validate=false] Whether to validate the mesh
     * @returns Check the mesh state and return the validation result.
     */
    public merge (mesh: Mesh, worldMatrix?: Mat4, validate?: boolean): boolean {
        if (validate) {
            if (!this.loaded || !mesh.loaded || !this.validateMergingMesh(mesh)) {
                return false;
            }
        }

        const vec3_temp = new Vec3();
        const rotate = worldMatrix && new Quat();
        const boundingBox = worldMatrix && new aabb();
        if (rotate) {
            worldMatrix!.getRotation(rotate);
        }
        if (!this._initialized) {
            const struct = JSON.parse(JSON.stringify(mesh._struct)) as Mesh.IStruct;
            const data = mesh._data.slice();
            if (worldMatrix) {
                if (struct.maxPosition && struct.minPosition) {
                    Vec3.add(boundingBox!.center, struct.maxPosition, struct.minPosition);
                    Vec3.multiplyScalar(boundingBox!.center, boundingBox!.center, 0.5);
                    Vec3.subtract(boundingBox!.halfExtents, struct.maxPosition, struct.minPosition);
                    Vec3.multiplyScalar(boundingBox!.halfExtents, boundingBox!.halfExtents, 0.5);
                    aabb.transform(boundingBox!, boundingBox!, worldMatrix);
                    Vec3.add(struct.maxPosition, boundingBox!.center, boundingBox!.halfExtents);
                    Vec3.subtract(struct.minPosition, boundingBox!.center, boundingBox!.halfExtents);
                }
                for (let i = 0; i < struct.vertexBundles.length; i++) {
                    const vtxBdl = struct.vertexBundles[i];
                    for (let j = 0; j < vtxBdl.attributes.length; j++) {
                        if (vtxBdl.attributes[j].name === GFXAttributeName.ATTR_POSITION || vtxBdl.attributes[j].name === GFXAttributeName.ATTR_NORMAL) {
                            const format = vtxBdl.attributes[j].format;

                            const inputView = new DataView(
                                data.buffer,
                                vtxBdl.view.offset + getOffset(vtxBdl.attributes, j));

                            const reader = getReader(inputView, format);
                            const writer = getWriter(inputView, format);
                            if (!reader || !writer) {
                                continue;
                            }
                            const vertexCount = vtxBdl.view.count;

                            const vertexStride = vtxBdl.view.stride;
                            const attrComponentByteLength = getComponentByteLength(format);
                            for (let vtxIdx = 0; vtxIdx < vertexCount; vtxIdx++) {
                                const xOffset = vtxIdx * vertexStride;
                                const yOffset = xOffset + attrComponentByteLength;
                                const zOffset = yOffset + attrComponentByteLength;
                                vec3_temp.set(reader(xOffset), reader(yOffset), reader(zOffset));
                                switch (vtxBdl.attributes[j].name) {
                                    case GFXAttributeName.ATTR_POSITION:
                                        vec3_temp.transformMat4(worldMatrix);
                                        break;
                                    case GFXAttributeName.ATTR_NORMAL:
                                        Vec3.transformQuat(vec3_temp, vec3_temp, rotate!);
                                        break;
                                }
                                writer(xOffset, vec3_temp.x);
                                writer(yOffset, vec3_temp.y);
                                writer(zOffset, vec3_temp.z);
                            }
                        }
                    }
                }
            }
            this.reset({ struct, data });
            this.initialize();
            return true;
        }

        // merge buffer
        const bufferBlob = new BufferBlob();

        // merge vertex buffer
        let vertCount = 0;
        let vertStride = 0;
        let srcOffset = 0;
        let dstOffset = 0;
        let vb: ArrayBuffer;
        let vbView: Uint8Array;
        let srcVBView: Uint8Array;
        let dstVBView: Uint8Array;
        let srcAttrOffset = 0;
        let srcVBOffset = 0;
        let dstVBOffset = 0;
        let attrSize = 0;
        let dstAttrView: Uint8Array;
        let hasAttr = false;

        const vertexBundles = new Array<Mesh.IVertexBundle>(this._struct.vertexBundles.length);
        for (let i = 0; i < this._struct.vertexBundles.length; ++i) {
            const bundle = this._struct.vertexBundles[i];
            const dstBundle = mesh._struct.vertexBundles[i];

            srcOffset = bundle.view.offset;
            dstOffset = dstBundle.view.offset;
            vertStride = bundle.view.stride;
            vertCount = bundle.view.count + dstBundle.view.count;

            vb = new ArrayBuffer(vertCount * vertStride);
            vbView = new Uint8Array(vb);

            srcVBView = this._data.subarray(srcOffset, srcOffset + bundle.view.length);
            srcOffset += srcVBView.length;
            dstVBView = mesh._data.subarray(dstOffset, dstOffset + dstBundle.view.length);
            dstOffset += dstVBView.length;

            vbView.set(srcVBView);

            srcAttrOffset = 0;
            for (const attr of bundle.attributes) {
                dstVBOffset = 0;
                hasAttr = false;
                for (const dstAttr of dstBundle.attributes) {
                    if (attr.name === dstAttr.name && attr.format === dstAttr.format) {
                        hasAttr = true;
                        break;
                    }
                    dstVBOffset += GFXFormatInfos[dstAttr.format].size;
                }
                if (hasAttr) {
                    attrSize = GFXFormatInfos[attr.format].size;
                    srcVBOffset = bundle.view.length + srcAttrOffset;
                    for (let v = 0; v < dstBundle.view.count; ++v) {
                        dstAttrView = dstVBView.subarray(dstVBOffset, dstVBOffset + attrSize);
                        vbView.set(dstAttrView, srcVBOffset);
                        if ((attr.name === GFXAttributeName.ATTR_POSITION || attr.name === GFXAttributeName.ATTR_NORMAL) && worldMatrix) {
                            const f32_temp = new Float32Array(vbView.buffer, srcVBOffset, 3);
                            vec3_temp.set(f32_temp[0], f32_temp[1], f32_temp[2]);
                            switch (attr.name) {
                                case GFXAttributeName.ATTR_POSITION:
                                    vec3_temp.transformMat4(worldMatrix);
                                    break;
                                case GFXAttributeName.ATTR_NORMAL:
                                    Vec3.transformQuat(vec3_temp, vec3_temp, rotate!);
                                    break;
                            }
                            f32_temp[0] = vec3_temp.x;
                            f32_temp[1] = vec3_temp.y;
                            f32_temp[2] = vec3_temp.z;
                        }
                        srcVBOffset += bundle.view.stride;
                        dstVBOffset += dstBundle.view.stride;
                    }
                }
                srcAttrOffset += GFXFormatInfos[attr.format].size;
            }

            vertexBundles[i] = {
                attributes: bundle.attributes,
                view: {
                    offset: bufferBlob.getLength(),
                    length: vb.byteLength,
                    count: vertCount,
                    stride: vertStride,
                },
            };

            bufferBlob.addBuffer(vb);
        }

        // merge index buffer
        let idxCount = 0;
        let idxStride = 2;
        let vertBatchCount = 0;
        let ibView: Uint8Array | Uint16Array | Uint32Array;
        let srcIBView: Uint8Array | Uint16Array | Uint32Array;
        let dstIBView: Uint8Array | Uint16Array | Uint32Array;

        const primitives: Mesh.ISubMesh[] = new Array<Mesh.ISubMesh>(this._struct.primitives.length);
        for (let i = 0; i < this._struct.primitives.length; ++i) {
            const prim = this._struct.primitives[i];
            const dstPrim = mesh._struct.primitives[i];

            primitives[i] = {
                primitiveMode: prim.primitiveMode,
                vertexBundelIndices: prim.vertexBundelIndices,
            };

            for (const bundleIdx of prim.vertexBundelIndices) {
                vertBatchCount = Math.max(vertBatchCount, this._struct.vertexBundles[bundleIdx].view.count);
            }

            if (prim.indexView && dstPrim.indexView) {
                idxCount = prim.indexView.count;
                idxCount += dstPrim.indexView.count;

                srcOffset = prim.indexView.offset;
                dstOffset = dstPrim.indexView.offset;

                if (idxCount < 256) {
                    idxStride = 1;
                } else if (idxCount < 65536) {
                    idxStride = 2;
                } else {
                    idxStride = 4;
                }

                const ib = new ArrayBuffer(idxCount * idxStride);
                if (idxStride === 2) {
                    ibView = new Uint16Array(ib);
                } else if (idxStride === 1) {
                    ibView = new Uint8Array(ib);
                } else { // Uint32
                    ibView = new Uint32Array(ib);
                }

                // merge src indices
                if (prim.indexView.stride === 2) {
                    srcIBView = new Uint16Array(this._data.buffer, srcOffset, prim.indexView.count);
                } else if (prim.indexView.stride === 1) {
                    srcIBView = new Uint8Array(this._data.buffer, srcOffset, prim.indexView.count);
                } else { // Uint32
                    srcIBView = new Uint32Array(this._data.buffer, srcOffset, prim.indexView.count);
                }

                if (idxStride === prim.indexView.stride) {
                    ibView.set(srcIBView);
                } else {
                    for (let n = 0; n < prim.indexView.count; ++n) {
                        ibView[n] = srcIBView[n];
                    }
                }
                srcOffset += prim.indexView.length;

                // merge dst indices
                if (dstPrim.indexView.stride === 2) {
                    dstIBView = new Uint16Array(mesh._data.buffer, dstOffset, dstPrim.indexView.count);
                } else if (dstPrim.indexView.stride === 1) {
                    dstIBView = new Uint8Array(mesh._data.buffer, dstOffset, dstPrim.indexView.count);
                } else { // Uint32
                    dstIBView = new Uint32Array(mesh._data.buffer, dstOffset, dstPrim.indexView.count);
                }
                for (let n = 0; n < dstPrim.indexView.count; ++n) {
                    ibView[prim.indexView.count + n] = vertBatchCount + dstIBView[n];
                }
                dstOffset += dstPrim.indexView.length;

                primitives[i].indexView = {
                    offset: bufferBlob.getLength(),
                    length: ib.byteLength,
                    count: idxCount,
                    stride: idxStride,
                };

                bufferBlob.setNextAlignment(idxStride);
                bufferBlob.addBuffer(ib);
            }

        }

        // Create mesh struct.
        const meshStruct: Mesh.IStruct = {
            vertexBundles,
            primitives,
            minPosition: this._struct.minPosition,
            maxPosition: this._struct.maxPosition,
        };

        if (meshStruct.minPosition && mesh._struct.minPosition && meshStruct.maxPosition && mesh._struct.maxPosition) {
            if (worldMatrix) {
                Vec3.add(boundingBox!.center, mesh._struct.maxPosition, mesh._struct.minPosition);
                Vec3.multiplyScalar(boundingBox!.center, boundingBox!.center, 0.5);
                Vec3.subtract(boundingBox!.halfExtents, mesh._struct.maxPosition, mesh._struct.minPosition);
                Vec3.multiplyScalar(boundingBox!.halfExtents, boundingBox!.halfExtents, 0.5);
                aabb.transform(boundingBox!, boundingBox!, worldMatrix);
                Vec3.add(vec3_temp, boundingBox!.center, boundingBox!.halfExtents);
                Vec3.max(meshStruct.maxPosition, meshStruct.maxPosition, vec3_temp);
                Vec3.subtract(vec3_temp, boundingBox!.center, boundingBox!.halfExtents);
                Vec3.min(meshStruct.minPosition, meshStruct.minPosition, vec3_temp);
            } else {
                Vec3.min(meshStruct.minPosition, meshStruct.minPosition, mesh._struct.minPosition);
                Vec3.max(meshStruct.maxPosition, meshStruct.maxPosition, mesh._struct.maxPosition);
            }
        }

        // Create mesh.
        this.reset({
            struct: meshStruct,
            data: new Uint8Array(bufferBlob.getCombined()),
        });
        this.initialize();

        return true;
    }

    /**
     * @en Validation for whether the given mesh can be merged into the current mesh.
     * To pass the validation, it must satisfy either of these two requirements:
     * - When the current mesh have no data
     * - When the two mesh have the same vertex bundle count, the same sub meshes count, and the same sub mesh layout.
     * 
     * Same mesh layout means:
     * - They have the same primitive type and reference to the same amount vertex bundle with the same indices.
     * - And they all have or don't have index view
     * @zh 验证指定网格是否可以合并至当前网格。
     *
     * 当满足以下条件之一时，指定网格可以合并至当前网格：
     *  - 当前网格无数据而待合并网格有数据；
     *  - 它们的顶点块数目相同且对应顶点块的布局一致，并且它们的子网格数目相同且对应子网格的布局一致。
     *
     * 两个顶点块布局一致当且仅当：
     *  - 它们具有相同数量的顶点属性且对应的顶点属性具有相同的属性格式。
     *
     * 两个子网格布局一致，当且仅当：
     *  - 它们具有相同的图元类型并且引用相同数量、相同索引的顶点块；并且，
     *  - 要么都需要索引绘制，要么都不需要索引绘制。
     * @param mesh The other mesh to be validated
     */
    public validateMergingMesh (mesh: Mesh) {
        // validate vertex bundles
        if (this._struct.vertexBundles.length !== mesh._struct.vertexBundles.length) {
            return false;
        }

        for (let i = 0; i < this._struct.vertexBundles.length; ++i) {
            const bundle = this._struct.vertexBundles[i];
            const dstBundle = mesh._struct.vertexBundles[i];

            if (bundle.attributes.length !== dstBundle.attributes.length) {
                return false;
            }
            for (let j = 0; j < bundle.attributes.length; ++j) {
                if (bundle.attributes[j].format !== dstBundle.attributes[j].format) {
                    return false;
                }
            }
        }

        // validate primitives
        if (this._struct.primitives.length !== mesh._struct.primitives.length) {
            return false;
        }
        for (let i = 0; i < this._struct.primitives.length; ++i) {
            const prim = this._struct.primitives[i];
            const dstPrim = mesh._struct.primitives[i];
            if (prim.vertexBundelIndices.length !== dstPrim.vertexBundelIndices.length) {
                return false;
            }
            for (let j = 0; j < prim.vertexBundelIndices.length; ++j) {
                if (prim.vertexBundelIndices[j] !== dstPrim.vertexBundelIndices[j]) {
                    return false;
                }
            }
            if (prim.primitiveMode !== dstPrim.primitiveMode) {
                return false;
            }

            if (prim.indexView) {
                if (dstPrim.indexView === undefined) {
                    return false;
                }
            } else {
                if (dstPrim.indexView) {
                    return false;
                }
            }
        }

        return true;
    }

    /**
     * @en Read the requested attribute of the given sub mesh
     * @zh 读取子网格的指定属性。
     * @param primitiveIndex Sub mesh index
     * @param attributeName Attribute name
     * @returns Return null if not found or can't read, otherwise, will create a large enough typed array to contain all data of the attribute, 
     * the array type will match the data type of the attribute.
     */
    public readAttribute (primitiveIndex: number, attributeName: GFXAttributeName): Storage | null {
        let result: TypedArray | null = null;
        this._accessAttribute(primitiveIndex, attributeName, (vertexBundle, iAttribute) => {
            const vertexCount = vertexBundle.view.count;
            const format = vertexBundle.attributes[iAttribute].format;
            const storageConstructor = getTypedArrayConstructor(GFXFormatInfos[format]);
            if (vertexCount === 0) {
                return new storageConstructor();
            }

            const inputView = new DataView(
                this._data.buffer,
                vertexBundle.view.offset + getOffset(vertexBundle.attributes, iAttribute));

            const formatInfo = GFXFormatInfos[format];
            const reader = getReader(inputView, format);
            if (!storageConstructor || !reader) {
                return;
            }
            const componentCount = formatInfo.count;
            const storage = new storageConstructor(vertexCount * componentCount);
            const inputStride = vertexBundle.view.stride;
            for (let iVertex = 0; iVertex < vertexCount; ++iVertex) {
                for (let iComponent = 0; iComponent < componentCount; ++iComponent) {
                    storage[componentCount * iVertex + iComponent] = reader(inputStride * iVertex + storage.BYTES_PER_ELEMENT * iComponent);
                }
            }
            result = storage;
            return;
        });
        return result;
    }

    /**
     * @en Read the requested attribute of the given sub mesh and fill into the given buffer.
     * @zh 读取子网格的指定属性到目标缓冲区中。
     * @param primitiveIndex Sub mesh index
     * @param attributeName Attribute name
     * @param buffer The target array buffer
     * @param stride Byte distance between two attributes in the target buffer
     * @param offset The offset of the first attribute in the target buffer
     * @returns Return false if failed to access attribute, return true otherwise.
     */
    public copyAttribute (primitiveIndex: number, attributeName: GFXAttributeName, buffer: ArrayBuffer, stride: number, offset: number) {
        let written = false;
        this._accessAttribute(primitiveIndex, attributeName, (vertexBundle, iAttribute) => {
            const vertexCount = vertexBundle.view.count;
            if (vertexCount === 0) {
                written = true;
                return;
            }
            const format = vertexBundle.attributes[iAttribute].format;

            const inputView = new DataView(
                this._data.buffer,
                vertexBundle.view.offset + getOffset(vertexBundle.attributes, iAttribute));

            const outputView = new DataView(buffer, offset);

            const formatInfo = GFXFormatInfos[format];

            const reader = getReader(inputView, format);
            const writer = getWriter(outputView, format);
            if (!reader || !writer) {
                return;
            }

            const componentCount = formatInfo.count;

            const inputStride = vertexBundle.view.stride;
            const inputComponentByteLength = getComponentByteLength(format);
            const outputStride = stride;
            const outputComponentByteLength = inputComponentByteLength;
            for (let iVertex = 0; iVertex < vertexCount; ++iVertex) {
                for (let iComponent = 0; iComponent < componentCount; ++iComponent) {
                    const inputOffset = inputStride * iVertex + inputComponentByteLength * iComponent;
                    const outputOffset = outputStride * iVertex + outputComponentByteLength * iComponent;
                    writer(outputOffset, reader(inputOffset));
                }
            }
            written = true;
            return;
        });
        return written;
    }

    /**
     * @en Read the indices data of the given sub mesh
     * @zh 读取子网格的索引数据。
     * @param primitiveIndex Sub mesh index
     * @returns Return null if not found or can't read, otherwise, will create a large enough typed array to contain all indices data, 
     * the array type will use the corresponding stride size.
     */
    public readIndices (primitiveIndex: number) {
        if (primitiveIndex >= this._struct.primitives.length) {
            return null;
        }
        const primitive = this._struct.primitives[primitiveIndex];
        if (!primitive.indexView) {
            return null;
        }
        const stride = primitive.indexView.stride;
        const ctor = stride === 1 ? Uint8Array : (stride === 2 ? Uint16Array : Uint32Array);
        return new ctor(this._data.buffer, primitive.indexView.offset, primitive.indexView.count);
    }

    /**
     * @en Read the indices data of the given sub mesh and fill into the given array
     * @zh 读取子网格的索引数据到目标数组中。
     * @param primitiveIndex Sub mesh index
     * @param outputArray The target output array
     * @returns Return false if failed to access the indices data, return true otherwise.
     */
    public copyIndices (primitiveIndex: number, outputArray: number[] | ArrayBufferView) {
        if (primitiveIndex >= this._struct.primitives.length) {
            return false;
        }
        const primitive = this._struct.primitives[primitiveIndex];
        if (!primitive.indexView) {
            return false;
        }
        const indexCount = primitive.indexView.count;
        const indexFormat = primitive.indexView.stride === 1 ? GFXFormat.R8UI : (primitive.indexView.stride === 2 ? GFXFormat.R16UI : GFXFormat.R32UI);
        const reader = getReader(new DataView(this._data.buffer), indexFormat)!;
        for (let i = 0; i < indexCount; ++i) {
            outputArray[i] = reader(primitive.indexView.offset + GFXFormatInfos[indexFormat].size * i);
        }
        return true;
    }

    private _accessAttribute (
        primitiveIndex: number,
        attributeName: GFXAttributeName,
        accessor: (vertexBundle: Mesh.IVertexBundle, iAttribute: number) => void) {
        if (primitiveIndex >= this._struct.primitives.length) {
            return;
        }
        const primitive = this._struct.primitives[primitiveIndex];
        for (const vertexBundleIndex of primitive.vertexBundelIndices) {
            const vertexBundle = this._struct.vertexBundles[vertexBundleIndex];
            const iAttribute = vertexBundle.attributes.findIndex((a) => a.name === attributeName);
            if (iAttribute < 0) {
                continue;
            }
            accessor(vertexBundle, iAttribute);
            break;
        }
        return;
    }

    private _createVertexBuffers (gfxDevice: GFXDevice, data: ArrayBuffer): GFXBuffer[] {
        return this._struct.vertexBundles.map((vertexBundle) => {

            const vertexBuffer = gfxDevice.createBuffer(new GFXBufferInfo(
                GFXBufferUsageBit.VERTEX | GFXBufferUsageBit.TRANSFER_DST,
                GFXMemoryUsageBit.DEVICE,
                vertexBundle.view.length,
                vertexBundle.view.stride,
            ));

            const view = new Uint8Array(data, vertexBundle.view.offset, vertexBundle.view.length);
            if (this.loaded) {
                vertexBuffer.update(view);
            }
            else {
                this.once('load', () => {
                    vertexBuffer.update(view);
                });
            }
            return vertexBuffer;
        });
    }

    public morphRendering: MorphRendering | null = null;
}
legacyCC.Mesh = Mesh;

function getOffset (attributes: GFXAttribute[], attributeIndex: number) {
    let result = 0;
    for (let i = 0; i < attributeIndex; ++i) {
        const attribute = attributes[i];
        result += GFXFormatInfos[attribute.format].size;
    }
    return result;
}

const isLittleEndian = sys.isLittleEndian;

function getComponentByteLength (format: GFXFormat) {
    const info = GFXFormatInfos[format];
    return info.size / info.count;
}

function getReader (dataView: DataView, format: GFXFormat) {
    const info = GFXFormatInfos[format];
    const stride = info.size / info.count;

    switch (info.type) {
        case GFXFormatType.UNORM: {
            switch (stride) {
                case 1: return (offset: number) => dataView.getUint8(offset);
                case 2: return (offset: number) => dataView.getUint16(offset, isLittleEndian);
                case 4: return (offset: number) => dataView.getUint32(offset, isLittleEndian);
            }
            break;
        }
        case GFXFormatType.SNORM: {
            switch (stride) {
                case 1: return (offset: number) => dataView.getInt8(offset);
                case 2: return (offset: number) => dataView.getInt16(offset, isLittleEndian);
                case 4: return (offset: number) => dataView.getInt32(offset, isLittleEndian);
            }
            break;
        }
        case GFXFormatType.INT: {
            switch (stride) {
                case 1: return (offset: number) => dataView.getInt8(offset);
                case 2: return (offset: number) => dataView.getInt16(offset, isLittleEndian);
                case 4: return (offset: number) => dataView.getInt32(offset, isLittleEndian);
            }
            break;
        }
        case GFXFormatType.UINT: {
            switch (stride) {
                case 1: return (offset: number) => dataView.getUint8(offset);
                case 2: return (offset: number) => dataView.getUint16(offset, isLittleEndian);
                case 4: return (offset: number) => dataView.getUint32(offset, isLittleEndian);
            }
            break;
        }
        case GFXFormatType.FLOAT: {
            return (offset: number) => dataView.getFloat32(offset, isLittleEndian);
        }
    }

    return null;
}

function getWriter (dataView: DataView, format: GFXFormat) {
    const info = GFXFormatInfos[format];
    const stride = info.size / info.count;

    switch (info.type) {
        case GFXFormatType.UNORM: {
            switch (stride) {
                case 1: return (offset: number, value: number) => dataView.setUint8(offset, value);
                case 2: return (offset: number, value: number) => dataView.setUint16(offset, value, isLittleEndian);
                case 4: return (offset: number, value: number) => dataView.setUint32(offset, value, isLittleEndian);
            }
            break;
        }
        case GFXFormatType.SNORM: {
            switch (stride) {
                case 1: return (offset: number, value: number) => dataView.setInt8(offset, value);
                case 2: return (offset: number, value: number) => dataView.setInt16(offset, value, isLittleEndian);
                case 4: return (offset: number, value: number) => dataView.setInt32(offset, value, isLittleEndian);
            }
            break;
        }
        case GFXFormatType.INT: {
            switch (stride) {
                case 1: return (offset: number, value: number) => dataView.setInt8(offset, value);
                case 2: return (offset: number, value: number) => dataView.setInt16(offset, value, isLittleEndian);
                case 4: return (offset: number, value: number) => dataView.setInt32(offset, value, isLittleEndian);
            }
            break;
        }
        case GFXFormatType.UINT: {
            switch (stride) {
                case 1: return (offset: number, value: number) => dataView.setUint8(offset, value);
                case 2: return (offset: number, value: number) => dataView.setUint16(offset, value, isLittleEndian);
                case 4: return (offset: number, value: number) => dataView.setUint32(offset, value, isLittleEndian);
            }
            break;
        }
        case GFXFormatType.FLOAT: {
            return (offset: number, value: number) => dataView.setFloat32(offset, value, isLittleEndian);
        }
    }

    return null;
}

// function get<|MERGE_RESOLUTION|>--- conflicted
+++ resolved
@@ -114,44 +114,32 @@
  * @en Sub mesh for rendering which contains all geometry data, it can be used to create [[GFXInputAssembler]].
  * @zh 包含所有顶点数据的渲染子网格，可以用来创建 [[GFXInputAssembler]]。
  */
-<<<<<<< HEAD
 export class RenderingSubMesh {
-=======
-export class RenderingSubMesh implements IGFXInputAssemblerInfo {
+
+    /**
+     * @en All vertex attributes used by the sub mesh
+     * @zh 所有顶点属性。
+     */
+    get attributes () { return this._attributes; }
     /**
      * @en All vertex buffers used by the sub mesh
      * @zh 使用的所有顶点缓冲区。
      */
-    public vertexBuffers: GFXBuffer[];
->>>>>>> 3375a5cf
-
-    /**
-     * @en All vertex attributes used by the sub mesh
-     * @zh 所有顶点属性。
-     */
-    get attributes () { return this._attributes; }
-    /**
-<<<<<<< HEAD
-     * 使用的所有顶点缓冲区。
-=======
+    get vertexBuffers () { return this._vertexBuffers; }
+    /**
+     * @en Index buffer used by the sub mesh
+     * @zh 使用的索引缓冲区，若未使用则无需指定。
+     */
+    get indexBuffer () { return this._indexBuffer; }
+    /**
+     * @en Indirect buffer used by the sub mesh
+     * @zh 间接绘制缓冲区。
+     */
+    get indirectBuffer () { return this._indirectBuffer; }
+
+    /**
      * @en Primitive mode used by the sub mesh
      * @zh 图元类型。
->>>>>>> 3375a5cf
-     */
-    get vertexBuffers () { return this._vertexBuffers; }
-    /**
-     * @en Index buffer used by the sub mesh
-     * @zh 使用的索引缓冲区，若未使用则无需指定。
-     */
-    get indexBuffer () { return this._indexBuffer; }
-    /**
-     * @en Indirect buffer used by the sub mesh
-     * @zh 间接绘制缓冲区。
-     */
-    get indirectBuffer () { return this._indirectBuffer; }
-
-    /**
-     * 图元类型。
      */
     get primitiveMode () { return this._primitiveMode; }
 
