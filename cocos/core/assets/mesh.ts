--- conflicted
+++ resolved
@@ -144,11 +144,7 @@
         const indices = mesh.readIndices(index) as Uint16Array;
         const max = new Vec3();
         const min = new Vec3();
-<<<<<<< HEAD
-        const pAttri = this.attributes.find(element => element.name == legacyCC.GFXAttributeName.ATTR_POSITION);
-=======
-        const pAttri = this.attributes.find(element => element.name === cc.GFXAttributeName.ATTR_POSITION);
->>>>>>> f44822c9
+        const pAttri = this.attributes.find(element => element.name === legacyCC.GFXAttributeName.ATTR_POSITION);
         if (pAttri) {
             const conut = GFXFormatInfos[pAttri.format].count;
             if (conut === 2) {
