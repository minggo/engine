import Ammo from '@cocos/ammo';
import { Vec3, Node } from "../../core";
import { AmmoWorld } from "./ammo-world";
import { cocos2AmmoVec3, ammo2CocosVec3 } from "./ammo-util";
import { RigidBodyComponent, PhysicsSystem } from '../../../exports/physics-framework';
import { AmmoCollisionFlags, AmmoRigidBodyFlags, AmmoCollisionObjectStates } from './ammo-enum';
import { IRigidBody } from '../spec/i-rigid-body';
import { ERigidBodyType } from '../framework/physics-enum';
import { AmmoSharedBody } from './ammo-shared-body';
import { IVec3Like } from '../../core/math/type-define';

const v3_0 = new Vec3();
const v3_1 = new Vec3();

export class AmmoRigidBody implements IRigidBody {

    get isAwake (): boolean {
        const state = this.impl.getActivationState();
        return state == AmmoCollisionObjectStates.ACTIVE_TAG ||
            state == AmmoCollisionObjectStates.DISABLE_DEACTIVATION;
    }

    get isSleepy (): boolean {
        const state = this.impl.getActivationState();
        return state == AmmoCollisionObjectStates.WANTS_DEACTIVATION;
    }

    get isSleeping (): boolean {
        const state = this.impl.getActivationState();
        return state == AmmoCollisionObjectStates.ISLAND_SLEEPING;
    }

    setMass (value: number) {
        // See https://studiofreya.com/game-maker/bullet-physics/bullet-physics-how-to-change-body-mass/
        const localInertia = this._sharedBody.bodyStruct.localInertia;
        localInertia.setValue(1.6666666269302368, 1.6666666269302368, 1.6666666269302368);
        if (this._btCompoundShape.getNumChildShapes() > 0) {
            this._btCompoundShape.calculateLocalInertia(this._rigidBody.mass, localInertia);
        }
        this.impl.setMassProps(value, localInertia);
        this._sharedBody.updateByReAdd();
    }

    setLinearDamping (value: number) {
        this.impl.setDamping(this._rigidBody.linearDamping, this._rigidBody.angularDamping);
    }

    setAngularDamping (value: number) {
        this.impl.setDamping(this._rigidBody.linearDamping, this._rigidBody.angularDamping);
    }

    setIsKinematic (value: boolean) {
        let m_collisionFlags = this.impl.getCollisionFlags();
        if (value) {
            m_collisionFlags |= AmmoCollisionFlags.CF_KINEMATIC_OBJECT;
        } else {
            m_collisionFlags &= (~AmmoCollisionFlags.CF_KINEMATIC_OBJECT);
        }
        this.impl.setCollisionFlags(m_collisionFlags);
    }

    useGravity (value: boolean) {
        let m_rigidBodyFlag = this.impl.getFlags()
        if (value) {
            m_rigidBodyFlag &= (~AmmoRigidBodyFlags.BT_DISABLE_WORLD_GRAVITY);
        } else {
            this.impl.setGravity(cocos2AmmoVec3(this._btVec3_0, Vec3.ZERO));
            m_rigidBodyFlag |= AmmoRigidBodyFlags.BT_DISABLE_WORLD_GRAVITY;
        }
        this.impl.setFlags(m_rigidBodyFlag);
        this._sharedBody.updateByReAdd();
    }

    fixRotation (value: boolean) {
        if (value) {
            /** TODO : should i reset angular velocity & torque ? */
            this.impl.setAngularFactor(cocos2AmmoVec3(this._btVec3_0, Vec3.ZERO));
        } else {
            this.impl.setAngularFactor(cocos2AmmoVec3(this._btVec3_0, this._rigidBody.angularFactor));
        }
        if (!this.isAwake) this.impl.activate();
    }

    setLinearFactor (value: IVec3Like) {
        this.impl.setLinearFactor(cocos2AmmoVec3(this._btVec3_0, value));
        if (!this.isAwake) this.impl.activate();
    }

    setAngularFactor (value: IVec3Like) {
        this.impl.setAngularFactor(cocos2AmmoVec3(this._btVec3_0, value));
        if (!this.isAwake) this.impl.activate();
    }

    setAllowSleep (v: boolean) {
        if (v) {
            this.impl.forceActivationState(AmmoCollisionObjectStates.ACTIVE_TAG);
        } else {
            this.impl.forceActivationState(AmmoCollisionObjectStates.DISABLE_DEACTIVATION);
        }
        if (!this.isAwake) this.impl.activate();
    }

    get isEnabled () { return this._isEnabled; }
    get impl () { return this._sharedBody.body; }
    get rigidBody () { return this._rigidBody; }

    private static idCounter = 0;
    readonly id: number;

    private _isEnabled = false;
    private _sharedBody!: AmmoSharedBody;
    private _rigidBody!: RigidBodyComponent;
    private get _btCompoundShape () { return this._sharedBody.bodyCompoundShape };

    private _btVec3_0 = new Ammo.btVector3();
    private _btVec3_1 = new Ammo.btVector3();

    constructor () {
        this.id = AmmoRigidBody.idCounter++;
    }

    /** LIFECYCLE */

    initialize (com: RigidBodyComponent) {
        this._rigidBody = com;
        this._sharedBody = (PhysicsSystem.instance.physicsWorld as AmmoWorld).getSharedBody(this._rigidBody.node as Node, this);
        this._sharedBody.reference = true;
    }

    onEnable () {
        this._isEnabled = true;
        this.setMass(this._rigidBody.mass);
        this.setAllowSleep(this._rigidBody.allowSleep);
        this.setLinearDamping(this._rigidBody.linearDamping);
        this.setAngularDamping(this._rigidBody.angularDamping);
        this.setIsKinematic(this._rigidBody.isKinematic);
        this.fixRotation(this._rigidBody.fixedRotation);
        this.setLinearFactor(this._rigidBody.linearFactor);
        this.setAngularFactor(this._rigidBody.angularFactor);
        this.useGravity(this._rigidBody.useGravity);
        this._sharedBody.bodyEnabled = true;
    }

    onDisable () {
        this._isEnabled = false;
        this._sharedBody.bodyEnabled = false;
    }

    onDestroy () {
        this._sharedBody.reference = false;
        (this._rigidBody as any) = null;
        (this._sharedBody as any) = null;
    }

    /** INTERFACE */

    wakeUp (force?: boolean): void {
        this.impl.activate(force);
    }

    sleep (): void {
        return this.impl.wantsSleeping() as any;
    }

    /** type */

    getType (): ERigidBodyType {
        if (this.impl.isStaticOrKinematicObject()) {
            if (this.impl.isKinematicObject()) {
                return ERigidBodyType.KINEMATIC
            } else {
                return ERigidBodyType.STATIC
            }
        } else {
            return ERigidBodyType.DYNAMIC
        }
    }

    /** kinematic */

    getLinearVelocity (out: Vec3): Vec3 {
        return ammo2CocosVec3(out, this.impl.getLinearVelocity());
    }

    setLinearVelocity (value: Vec3): void {
        if (!this.isAwake) this.impl.activate();
        cocos2AmmoVec3(this.impl.getLinearVelocity(), value);
    }

    getAngularVelocity (out: Vec3): Vec3 {
        return ammo2CocosVec3(out, this.impl.getAngularVelocity());
    }

    setAngularVelocity (value: Vec3): void {
        if (!this.isAwake) this.impl.activate();
        cocos2AmmoVec3(this.impl.getAngularVelocity(), value);
    }

    /** dynamic */

    applyLocalForce (force: Vec3, rel_pos?: Vec3): void {
<<<<<<< HEAD
=======
        this._sharedBody.syncSceneToPhysics();
        if (!this.isAwake) this.impl.activate();
>>>>>>> a0a7cc2f
        const quat = this._sharedBody.node.worldRotation;
        const v = Vec3.transformQuat(v3_0, force, quat);
        const rp = rel_pos ? Vec3.transformQuat(v3_1, rel_pos, quat) : Vec3.ZERO;
        this.impl.applyForce(
            cocos2AmmoVec3(this._btVec3_0, v),
            cocos2AmmoVec3(this._btVec3_1, rp)
        )
    }

    applyLocalTorque (torque: Vec3): void {
<<<<<<< HEAD
=======
        this._sharedBody.syncSceneToPhysics();
        if (!this.isAwake) this.impl.activate();
>>>>>>> a0a7cc2f
        Vec3.transformQuat(v3_0, torque, this._sharedBody.node.worldRotation);
        this.impl.applyTorque(cocos2AmmoVec3(this._btVec3_0, v3_0));
    }

    applyLocalImpulse (impulse: Vec3, rel_pos?: Vec3): void {
<<<<<<< HEAD
=======
        this._sharedBody.syncSceneToPhysics();
        if (!this.isAwake) this.impl.activate();
>>>>>>> a0a7cc2f
        const quat = this._sharedBody.node.worldRotation;
        const v = Vec3.transformQuat(v3_0, impulse, quat);
        const rp = rel_pos ? Vec3.transformQuat(v3_1, rel_pos, quat) : Vec3.ZERO;
        this.impl.applyImpulse(
            cocos2AmmoVec3(this._btVec3_0, v),
            cocos2AmmoVec3(this._btVec3_1, rp)
        )
    }

    applyForce (force: Vec3, rel_pos?: Vec3): void {
        this._sharedBody.syncSceneToPhysics();
        if (!this.isAwake) this.impl.activate();
        const rp = rel_pos ? rel_pos : Vec3.ZERO;
        this.impl.applyForce(
            cocos2AmmoVec3(this._btVec3_0, force),
            cocos2AmmoVec3(this._btVec3_1, rp)
        )
    }

    applyTorque (torque: Vec3): void {
        this._sharedBody.syncSceneToPhysics();
        if (!this.isAwake) this.impl.activate();
        this.impl.applyTorque(cocos2AmmoVec3(this._btVec3_0, torque));
    }

    applyImpulse (impulse: Vec3, rel_pos?: Vec3): void {
        this._sharedBody.syncSceneToPhysics();
        if (!this.isAwake) this.impl.activate();
        const rp = rel_pos ? rel_pos : Vec3.ZERO;
        this.impl.applyImpulse(
            cocos2AmmoVec3(this._btVec3_0, impulse),
            cocos2AmmoVec3(this._btVec3_1, rp)
        )
    }

    /** group mask */
    getGroup (): number {
        return this._sharedBody.collisionFilterGroup;
    }

    setGroup (v: number): void {
        this._sharedBody.collisionFilterGroup = v;
    }

    addGroup (v: number): void {
        this._sharedBody.collisionFilterGroup |= v;
    }

    removeGroup (v: number): void {
        this._sharedBody.collisionFilterGroup &= ~v;
    }

    getMask (): number {
        return this._sharedBody.collisionFilterMask;
    }

    setMask (v: number): void {
        this._sharedBody.collisionFilterMask = v;
    }

    addMask (v: number): void {
        this._sharedBody.collisionFilterMask |= v;
    }

    removeMask (v: number): void {
        this._sharedBody.collisionFilterMask &= ~v;
    }

}<|MERGE_RESOLUTION|>--- conflicted
+++ resolved
@@ -199,11 +199,8 @@
     /** dynamic */
 
     applyLocalForce (force: Vec3, rel_pos?: Vec3): void {
-<<<<<<< HEAD
-=======
-        this._sharedBody.syncSceneToPhysics();
-        if (!this.isAwake) this.impl.activate();
->>>>>>> a0a7cc2f
+        this._sharedBody.syncSceneToPhysics();
+        if (!this.isAwake) this.impl.activate();
         const quat = this._sharedBody.node.worldRotation;
         const v = Vec3.transformQuat(v3_0, force, quat);
         const rp = rel_pos ? Vec3.transformQuat(v3_1, rel_pos, quat) : Vec3.ZERO;
@@ -214,21 +211,15 @@
     }
 
     applyLocalTorque (torque: Vec3): void {
-<<<<<<< HEAD
-=======
-        this._sharedBody.syncSceneToPhysics();
-        if (!this.isAwake) this.impl.activate();
->>>>>>> a0a7cc2f
+        this._sharedBody.syncSceneToPhysics();
+        if (!this.isAwake) this.impl.activate();
         Vec3.transformQuat(v3_0, torque, this._sharedBody.node.worldRotation);
         this.impl.applyTorque(cocos2AmmoVec3(this._btVec3_0, v3_0));
     }
 
     applyLocalImpulse (impulse: Vec3, rel_pos?: Vec3): void {
-<<<<<<< HEAD
-=======
-        this._sharedBody.syncSceneToPhysics();
-        if (!this.isAwake) this.impl.activate();
->>>>>>> a0a7cc2f
+        this._sharedBody.syncSceneToPhysics();
+        if (!this.isAwake) this.impl.activate();
         const quat = this._sharedBody.node.worldRotation;
         const v = Vec3.transformQuat(v3_0, impulse, quat);
         const rp = rel_pos ? Vec3.transformQuat(v3_1, rel_pos, quat) : Vec3.ZERO;
