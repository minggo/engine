--- conflicted
+++ resolved
@@ -48,22 +48,8 @@
         this._renderArea.height = camera.height;
 
         cmdBuff.begin();
-<<<<<<< HEAD
-        cmdBuff.beginRenderPass(
-            this._framebuffer as GFXFramebuffer,
-            this._renderArea,
-            this._clearColors,
-            this._clearDepth,
-            this._clearStencil);
-
-        for (const item of queue.opaques) {
-            cmdBuff.updateBuffer(item.model.localUBO, item.model.localUniforms.view);
-            cmdBuff.execute([item.cmdBuff]);
-        }
-=======
         cmdBuff.beginRenderPass(this._framebuffer as GFXFramebuffer, this._renderArea,
             [camera.clearColor], camera.clearDepth, camera.clearStencil);
->>>>>>> 96dee4fe
 
         for (const item of queue.transparents) {
             cmdBuff.updateBuffer(item.model.localUBO, item.model.localUniforms.view);
