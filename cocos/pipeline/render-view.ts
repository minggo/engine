--- conflicted
+++ resolved
@@ -72,13 +72,12 @@
         return this._isUI;
     }
 
-<<<<<<< HEAD
+    public get stages (): string[] {
+        return this._stages;
+    }
+
     public set isOffscreen (isOffscreen: boolean) {
         this._isOffscreen = isOffscreen;
-=======
-    public get stages (): string[] {
-        return this._stages;
->>>>>>> 0fab11ed
     }
 
     public get isOffscreen (): boolean {
