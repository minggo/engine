// absolute essential effects
export default [
  {
    "name": "builtin-particle",
    "techniques": [
<<<<<<< HEAD
      {"name":"add", "passes":[{"rasterizerState":{"cullMode":0}, "depthStencilState":{"depthTest":true, "depthWrite":false}, "blendState":{"targets":[{"blend":true, "blendSrc":2, "blendDst":8, "blendSrcAlpha":2, "blendDstAlpha":8}]}, "program":"builtin-particle|particle-vs-legacy:lpvs_main|tinted-fs:add", "properties":{"mainTexture":{"type":29, "value":"grey"}, "mainTiling":{"type":14, "value":[1, 1]}, "mainOffset":{"type":14, "value":[0, 0]}, "frameTile":{"type":14, "value":[1, 1]}, "velocityScale":{"type":13, "value":[0]}, "lengthScale":{"type":13, "value":[0]}, "tintColor":{"type":17, "value":[0.5, 0.5, 0.5, 0.5]}}}]}
=======
      {"name":"add", "passes":[{"rasterizerState":{"cullMode":0}, "depthStencilState":{"depthTest":true, "depthWrite":false}, "blendState":{"targets":[{"blend":true, "blendSrc":2, "blendDst":8, "blendSrcAlpha":2, "blendDstAlpha":8}]}, "program":"builtin-particle|particle-vs-legacy:lpvs_main|tinted-fs:add", "properties":{"mainTexture":{"type":29, "value":"grey"}, "mainTiling_Offset":{"type":16, "value":[1, 1, 0, 0]}, "frameTile_velLenScale":{"type":16, "value":[1, 1, 0, 0]}, "tintColor":{"type":17, "value":[0.5, 0.5, 0.5, 0.5]}}}]}
>>>>>>> 5236729e
    ],
    "shaders": [
      {
        "name": "builtin-particle|particle-vs-legacy:lpvs_main|tinted-fs:add",
        "glsl3": {
          "vert": `precision mediump float;\nuniform Constants {\n  vec4 mainTiling_Offset;\n  vec4 frameTile_velLenScale;\n};\nuniform CCGlobal {\n  \n  vec4 cc_time; \n  vec4 cc_screenSize; \n  vec4 cc_screenScale; \n  \n  mat4 cc_matView;\n  mat4 cc_matViewInv;\n  mat4 cc_matProj;\n  mat4 cc_matProjInv;\n  mat4 cc_matViewProj;\n  mat4 cc_matViewProjInv;\n  vec4 cc_cameraPos; \n};\nuniform CCLocal {\n  mat4 cc_matWorld;\n  mat4 cc_matWorldIT;\n};\nout vec2 uv;\nout vec4 color;\nvoid computeVertPos(inout vec4 pos, vec2 vertOffset\n#if USE_BILLBOARD || USE_VERTICAL_BILLBOARD\n  , mat4 view\n#endif\n#if USE_STRETCHED_BILLBOARD\n  , vec3 eye\n  , vec4 velocity\n  , float velocityScale\n  , float lengthScale\n  , float size\n  , float xIndex\n#endif\n) {\n#if USE_BILLBOARD\n  vec3 camRight = normalize(vec3(view[0][0], view[1][0], view[2][0]));\n  vec3 camUp = normalize(vec3(view[0][1], view[1][1], view[2][1]));\n  pos.xyz += (camRight * vertOffset.x) + (camUp * vertOffset.y);\n#elif USE_STRETCHED_BILLBOARD\n  vec3 camRight = normalize(cross(pos.xyz - eye, velocity.xyz));\n  vec3 camUp = velocity.xyz * velocityScale + normalize(velocity.xyz) * lengthScale * size;\n  pos.xyz += (camRight * abs(vertOffset.x) * sign(vertOffset.y)) - camUp * xIndex;\n#elif USE_HORIZONTAL_BILLBOARD\n  vec3 camRight = vec3(1, 0, 0);\n  vec3 camUp = vec3(0, 0, -1);\n  pos.xyz += (camRight * vertOffset.x) + (camUp * vertOffset.y);\n#elif USE_VERTICAL_BILLBOARD\n  vec3 camRight = normalize(vec3(view[0][0], view[1][0], view[2][0]));\n  vec3 camUp = vec3(0, 1, 0);\n  pos.xyz += (camRight * vertOffset.x) + (camUp * vertOffset.y);\n#else\n  pos.x += vertOffset.x;\n  pos.y += vertOffset.y;\n#endif\n}\nvec2 computeUV(float frameIndex, vec2 vertIndex, vec2 frameTile) {\n  vec2 aniUV = vec2(0, floor(frameIndex * frameTile.y));\n  aniUV.x = floor(frameIndex * frameTile.x * frameTile.y - aniUV.y * frameTile.x);\n  \n  vertIndex.x = 1. - vertIndex.x;\n  return (aniUV.xy + vertIndex) / vec2(frameTile.x, frameTile.y);\n}\nvoid rotateCorner(inout vec2 corner, float angle) {\n  float xOS = cos(angle) * corner.x - sin(angle) * corner.y;\n  float yOS = sin(angle) * corner.x + cos(angle) * corner.y;\n  corner.x = xOS;\n  corner.y = yOS;\n}\nin vec3 a_position; \nin vec3 a_texCoord;  \nin vec2 a_texCoord1; \nin vec4 a_color;\n#if USE_STRETCHED_BILLBOARD\nin vec3 a_color1; \n#endif\nvec4 lpvs_main() {\n  vec4 pos = vec4(a_position, 1);\n#if USE_STRETCHED_BILLBOARD\n  vec4 velocity = vec4(a_color1.xyz, 0);\n#endif\n#if !USE_WORLD_SPACE\n  pos = cc_matWorld * pos;\n  #if USE_STRETCHED_BILLBOARD\n  velocity = cc_matWorld * velocity;\n  #endif\n#endif\n  vec2 cornerOffset = vec2((a_texCoord.xy - 0.5) * a_texCoord1.x);\n#if !USE_STRETCHED_BILLBOARD\n  \n  rotateCorner(cornerOffset, a_texCoord1.y);\n#endif\n  computeVertPos(pos, cornerOffset\n  #if USE_BILLBOARD || USE_VERTICAL_BILLBOARD\n    , cc_matView\n  #endif\n  #if USE_STRETCHED_BILLBOARD\n    , cc_cameraPos.xyz\n    , velocity\n    , frameTile_velLenScale.z\n    , frameTile_velLenScale.w\n    , a_texCoord1.x\n    , a_texCoord.x\n  #endif\n  );\n  pos = cc_matViewProj * pos;\n  uv = computeUV(a_texCoord.z, a_texCoord.xy, frameTile_velLenScale.xy) * mainTiling_Offset.xy + mainTiling_Offset.zw;\n  color = a_color;\n  return pos;\n}\nvoid main() { gl_Position = lpvs_main(); }\n`,
          "frag": `\n  precision mediump float;\n  in vec2 uv;\n  in vec4 color;\n  uniform sampler2D mainTexture;\n  uniform FragConstants {\n    vec4 tintColor;\n  };\n  vec4 add () {\n    return 2.0 * color * tintColor * texture(mainTexture, uv);\n  }\n  vec4 multiply () {\n    vec4 col;\n    vec4 texColor = texture(mainTexture, uv);\n    col.rgb = tintColor.rgb * texColor.rgb * color.rgb * vec3(2.0);\n    col.a = (1.0 - texColor.a) * (tintColor.a * color.a * 2.0);\n    return col;\n  }\nout vec4 cc_FragColor;\nvoid main() { cc_FragColor = add(); }\n`
        },
        "glsl1": {
          "vert": `precision mediump float;\n  uniform vec4 mainTiling_Offset;\n  uniform vec4 frameTile_velLenScale;\n  uniform vec4 cc_time;\n  uniform vec4 cc_screenSize;\n  uniform vec4 cc_screenScale;\n  uniform mat4 cc_matView;\n  uniform mat4 cc_matViewInv;\n  uniform mat4 cc_matProj;\n  uniform mat4 cc_matProjInv;\n  uniform mat4 cc_matViewProj;\n  uniform mat4 cc_matViewProjInv;\n  uniform vec4 cc_cameraPos;\n  uniform mat4 cc_matWorld;\n  uniform mat4 cc_matWorldIT;\nvarying vec2 uv;\nvarying vec4 color;\nvoid computeVertPos(inout vec4 pos, vec2 vertOffset\n#if USE_BILLBOARD || USE_VERTICAL_BILLBOARD\n  , mat4 view\n#endif\n#if USE_STRETCHED_BILLBOARD\n  , vec3 eye\n  , vec4 velocity\n  , float velocityScale\n  , float lengthScale\n  , float size\n  , float xIndex\n#endif\n) {\n#if USE_BILLBOARD\n  vec3 camRight = normalize(vec3(view[0][0], view[1][0], view[2][0]));\n  vec3 camUp = normalize(vec3(view[0][1], view[1][1], view[2][1]));\n  pos.xyz += (camRight * vertOffset.x) + (camUp * vertOffset.y);\n#elif USE_STRETCHED_BILLBOARD\n  vec3 camRight = normalize(cross(pos.xyz - eye, velocity.xyz));\n  vec3 camUp = velocity.xyz * velocityScale + normalize(velocity.xyz) * lengthScale * size;\n  pos.xyz += (camRight * abs(vertOffset.x) * sign(vertOffset.y)) - camUp * xIndex;\n#elif USE_HORIZONTAL_BILLBOARD\n  vec3 camRight = vec3(1, 0, 0);\n  vec3 camUp = vec3(0, 0, -1);\n  pos.xyz += (camRight * vertOffset.x) + (camUp * vertOffset.y);\n#elif USE_VERTICAL_BILLBOARD\n  vec3 camRight = normalize(vec3(view[0][0], view[1][0], view[2][0]));\n  vec3 camUp = vec3(0, 1, 0);\n  pos.xyz += (camRight * vertOffset.x) + (camUp * vertOffset.y);\n#else\n  pos.x += vertOffset.x;\n  pos.y += vertOffset.y;\n#endif\n}\nvec2 computeUV(float frameIndex, vec2 vertIndex, vec2 frameTile) {\n  vec2 aniUV = vec2(0, floor(frameIndex * frameTile.y));\n  aniUV.x = floor(frameIndex * frameTile.x * frameTile.y - aniUV.y * frameTile.x);\n  \n  vertIndex.x = 1. - vertIndex.x;\n  return (aniUV.xy + vertIndex) / vec2(frameTile.x, frameTile.y);\n}\nvoid rotateCorner(inout vec2 corner, float angle) {\n  float xOS = cos(angle) * corner.x - sin(angle) * corner.y;\n  float yOS = sin(angle) * corner.x + cos(angle) * corner.y;\n  corner.x = xOS;\n  corner.y = yOS;\n}\nattribute vec3 a_position; \nattribute vec3 a_texCoord;  \nattribute vec2 a_texCoord1; \nattribute vec4 a_color;\n#if USE_STRETCHED_BILLBOARD\nattribute vec3 a_color1; \n#endif\nvec4 lpvs_main() {\n  vec4 pos = vec4(a_position, 1);\n#if USE_STRETCHED_BILLBOARD\n  vec4 velocity = vec4(a_color1.xyz, 0);\n#endif\n#if !USE_WORLD_SPACE\n  pos = cc_matWorld * pos;\n  #if USE_STRETCHED_BILLBOARD\n  velocity = cc_matWorld * velocity;\n  #endif\n#endif\n  vec2 cornerOffset = vec2((a_texCoord.xy - 0.5) * a_texCoord1.x);\n#if !USE_STRETCHED_BILLBOARD\n  \n  rotateCorner(cornerOffset, a_texCoord1.y);\n#endif\n  computeVertPos(pos, cornerOffset\n  #if USE_BILLBOARD || USE_VERTICAL_BILLBOARD\n    , cc_matView\n  #endif\n  #if USE_STRETCHED_BILLBOARD\n    , cc_cameraPos.xyz\n    , velocity\n    , frameTile_velLenScale.z\n    , frameTile_velLenScale.w\n    , a_texCoord1.x\n    , a_texCoord.x\n  #endif\n  );\n  pos = cc_matViewProj * pos;\n  uv = computeUV(a_texCoord.z, a_texCoord.xy, frameTile_velLenScale.xy) * mainTiling_Offset.xy + mainTiling_Offset.zw;\n  color = a_color;\n  return pos;\n}\nvoid main() { gl_Position = lpvs_main(); }\n`,
          "frag": `\n  precision mediump float;\n  varying vec2 uv;\n  varying vec4 color;\n  uniform sampler2D mainTexture;\n    uniform vec4 tintColor;\n  vec4 add () {\n    return 2.0 * color * tintColor * texture2D(mainTexture, uv);\n  }\n  vec4 multiply () {\n    vec4 col;\n    vec4 texColor = texture2D(mainTexture, uv);\n    col.rgb = tintColor.rgb * texColor.rgb * color.rgb * vec3(2.0);\n    col.a = (1.0 - texColor.a) * (tintColor.a * color.a * 2.0);\n    return col;\n  }\nvoid main() { gl_FragColor = add(); }\n`
        },
        "defines": [
          {"name":"USE_BILLBOARD", "type":"boolean", "defines":[]},
          {"name":"USE_STRETCHED_BILLBOARD", "type":"boolean", "defines":[]},
          {"name":"USE_HORIZONTAL_BILLBOARD", "type":"boolean", "defines":[]},
          {"name":"USE_VERTICAL_BILLBOARD", "type":"boolean", "defines":[]},
          {"name":"USE_WORLD_SPACE", "type":"boolean", "defines":[]}
        ],
        "blocks": [
          {"name": "Constants", "size": 32, "defines": [], "binding": 0, "members": [
            {"name":"mainTiling_Offset", "type":16, "count":1, "size":16},
            {"name":"frameTile_velLenScale", "type":16, "count":1, "size":16}
          ]},
          {"name": "FragConstants", "size": 16, "defines": [], "binding": 1, "members": [
            {"name":"tintColor", "type":16, "count":1, "size":16}
          ]}
        ],
        "samplers": [
          {"name":"mainTexture", "type":29, "count":1, "defines":[], "binding":2}
        ],
        "dependencies": {}
      }
    ]
  },
  {
    "name": "builtin-skybox",
    "techniques": [
      {"passes":[{"rasterizerState":{"cullMode":0}, "depthStencilState":{"depthTest":true, "depthWrite":false}, "program":"builtin-skybox|sky-vs:vert|sky-fs:frag", "properties":{"cubeMap":{"type":32, "value":"default-cube"}}, "priority":10}]}
    ],
    "shaders": [
      {
        "name": "builtin-skybox|sky-vs:vert|sky-fs:frag",
        "glsl3": {
          "vert": `\n  precision mediump float;\n  in vec3 a_position;\n  \nuniform CCGlobal {\n  \n  vec4 cc_time; \n  vec4 cc_screenSize; \n  vec4 cc_screenScale; \n  \n  mat4 cc_matView;\n  mat4 cc_matViewInv;\n  mat4 cc_matProj;\n  mat4 cc_matProjInv;\n  mat4 cc_matViewProj;\n  mat4 cc_matViewProjInv;\n  vec4 cc_cameraPos; \n};\n  out vec3 viewDir;\n  vec4 vert () {\n    mat4 matViewRotOnly = mat4(mat3(cc_matView));\n    vec4 clipPos = cc_matProj * matViewRotOnly * vec4(a_position, 1.0);\n    viewDir = a_position;\n    vec4 pos = clipPos;\n    pos.z = clipPos.w * 0.99999;\n    return pos;\n  }\nvoid main() { gl_Position = vert(); }\n`,
          "frag": `\n  precision mediump float;\n  in vec3 viewDir;\n  uniform samplerCube cubeMap;\n  \nvec3 gammaToLinearSpaceRGB(vec3 sRGB) { \n  return sRGB * (sRGB * (sRGB * 0.305306011 + 0.682171111) + 0.012522878);\n}\nvec3 linearToGammaSpaceRGB(vec3 RGB) { \n  vec3 S1 = sqrt(RGB);\n  vec3 S2 = sqrt(S1);\n  vec3 S3 = sqrt(S2);\n  return 0.585122381 * S1 + 0.783140355 * S2 - 0.368262736 * S3;\n}\nvec4 gammaToLinearSpaceRGBA(vec4 sRGBA) {\n  return vec4(gammaToLinearSpaceRGB(sRGBA.rgb), sRGBA.a);\n}\nvec4 linearToGammaSpaceRGBA(vec4 RGBA) {\n  return vec4(linearToGammaSpaceRGB(RGBA.rgb), RGBA.a);\n}\nfloat gammaToLinearSpaceExact(float val) {\n  if (val <= 0.04045) {\n    return val / 12.92;\n  } else if (val < 1.0) {\n    return pow((val + 0.055) / 1.055, 2.4);\n  } else {\n    return pow(val, 2.2);\n  }\n}\nfloat linearToGammaSpaceExact(float val) {\n  if (val <= 0.0) {\n    return 0.0;\n  } else if (val <= 0.0031308) {\n    return 12.92 * val;\n  } else if (val < 1.0) {\n    return 1.055 * pow(val, 0.4166667) - 0.055;\n  } else {\n    return pow(val, 0.45454545);\n  }\n}\n  \nvec3 unpackNormal(vec4 nmap) {\n  return nmap.xyz * 2.0 - 1.0;\n}\nvec3 unpackRGBE(vec4 rgbe) {\n    return rgbe.rgb * pow(2.0, rgbe.a * 255.0 - 128.0);\n}\n  vec4 frag () {\n  #if USE_RGBE_CUBEMAP\n      vec3 c = unpackRGBE(texture(cubeMap, viewDir));\n      c = linearToGammaSpaceRGB(c / (1.0 + c));\n      return vec4(c, 1.0);\n  #else\n      return texture(cubeMap, viewDir);\n  #endif\n  }\nout vec4 cc_FragColor;\nvoid main() { cc_FragColor = frag(); }\n`
        },
        "glsl1": {
          "vert": `\n  precision mediump float;\n  attribute vec3 a_position;\n  \n  uniform vec4 cc_time;\n  uniform vec4 cc_screenSize;\n  uniform vec4 cc_screenScale;\n  uniform mat4 cc_matView;\n  uniform mat4 cc_matViewInv;\n  uniform mat4 cc_matProj;\n  uniform mat4 cc_matProjInv;\n  uniform mat4 cc_matViewProj;\n  uniform mat4 cc_matViewProjInv;\n  uniform vec4 cc_cameraPos;\n  varying vec3 viewDir;\n  vec4 vert () {\n    mat4 matViewRotOnly = mat4(mat3(cc_matView));\n    vec4 clipPos = cc_matProj * matViewRotOnly * vec4(a_position, 1.0);\n    viewDir = a_position;\n    vec4 pos = clipPos;\n    pos.z = clipPos.w * 0.99999;\n    return pos;\n  }\nvoid main() { gl_Position = vert(); }\n`,
          "frag": `\n  precision mediump float;\n  varying vec3 viewDir;\n  uniform samplerCube cubeMap;\n  \nvec3 gammaToLinearSpaceRGB(vec3 sRGB) { \n  return sRGB * (sRGB * (sRGB * 0.305306011 + 0.682171111) + 0.012522878);\n}\nvec3 linearToGammaSpaceRGB(vec3 RGB) { \n  vec3 S1 = sqrt(RGB);\n  vec3 S2 = sqrt(S1);\n  vec3 S3 = sqrt(S2);\n  return 0.585122381 * S1 + 0.783140355 * S2 - 0.368262736 * S3;\n}\nvec4 gammaToLinearSpaceRGBA(vec4 sRGBA) {\n  return vec4(gammaToLinearSpaceRGB(sRGBA.rgb), sRGBA.a);\n}\nvec4 linearToGammaSpaceRGBA(vec4 RGBA) {\n  return vec4(linearToGammaSpaceRGB(RGBA.rgb), RGBA.a);\n}\nfloat gammaToLinearSpaceExact(float val) {\n  if (val <= 0.04045) {\n    return val / 12.92;\n  } else if (val < 1.0) {\n    return pow((val + 0.055) / 1.055, 2.4);\n  } else {\n    return pow(val, 2.2);\n  }\n}\nfloat linearToGammaSpaceExact(float val) {\n  if (val <= 0.0) {\n    return 0.0;\n  } else if (val <= 0.0031308) {\n    return 12.92 * val;\n  } else if (val < 1.0) {\n    return 1.055 * pow(val, 0.4166667) - 0.055;\n  } else {\n    return pow(val, 0.45454545);\n  }\n}\n  \nvec3 unpackNormal(vec4 nmap) {\n  return nmap.xyz * 2.0 - 1.0;\n}\nvec3 unpackRGBE(vec4 rgbe) {\n    return rgbe.rgb * pow(2.0, rgbe.a * 255.0 - 128.0);\n}\n  vec4 frag () {\n  #if USE_RGBE_CUBEMAP\n      vec3 c = unpackRGBE(textureCube(cubeMap, viewDir));\n      c = linearToGammaSpaceRGB(c / (1.0 + c));\n      return vec4(c, 1.0);\n  #else\n      return textureCube(cubeMap, viewDir);\n  #endif\n  }\nvoid main() { gl_FragColor = frag(); }\n`
        },
        "defines": [
          {"name":"USE_RGBE_CUBEMAP", "type":"boolean", "defines":[]}
        ],
        "blocks": [],
        "samplers": [
          {"name":"cubeMap", "type":32, "count":1, "defines":[], "binding":0}
        ],
        "dependencies": {}
      }
    ]
  },
  {
    "name": "builtin-sprite",
    "techniques": [
<<<<<<< HEAD
      {"passes":[{"depthStencilState":{"depthTest":true, "depthWrite":false}, "blendState":{"targets":[{"blend":true, "blendSrc":2, "blendDst":4, "blendDstAlpha":4}]}, "program":"builtin-sprite|sprite-vs:vert|sprite-fs:frag", "properties":{"mainTexture":{"type":29, "value":"white"}}}]}
=======
      {"passes":[{"depthStencilState":{"depthTest":true, "depthWrite":false}, "blendState":{"targets":[{"blend":true, "blendSrc":2, "blendDst":4, "blendDstAlpha":4}]}, "program":"builtin-sprite|sprite-vs:vert|sprite-fs:frag", "properties":{"mainTexture":{"type":29, "value":"white"}}, "priority":244}]}
>>>>>>> 5236729e
    ],
    "shaders": [
      {
        "name": "builtin-sprite|sprite-vs:vert|sprite-fs:frag",
        "glsl3": {
          "vert": `\n  precision mediump float;\n  \nuniform CCGlobal {\n  \n  vec4 cc_time; \n  vec4 cc_screenSize; \n  vec4 cc_screenScale; \n  \n  mat4 cc_matView;\n  mat4 cc_matViewInv;\n  mat4 cc_matProj;\n  mat4 cc_matProjInv;\n  mat4 cc_matViewProj;\n  mat4 cc_matViewProjInv;\n  vec4 cc_cameraPos; \n};\n  in vec3 a_position;\n  in vec2 a_texCoord;\n  in vec4 a_color;\n  out vec2 uv0;\n  out vec4 color;\n  vec4 vert () {\n    vec4 pos = vec4(a_position, 1);\n    pos = cc_matViewProj * pos;\n    uv0 = a_texCoord;\n    color = a_color;\n    return pos;\n  }\nvoid main() { gl_Position = vert(); }\n`,
          "frag": `\n  precision mediump float;\n  in vec2 uv0;\n  in vec4 color;\n  uniform sampler2D mainTexture;\n  vec4 frag () {\n    vec4 o = vec4(1, 1, 1, 1);\n    o *= texture(mainTexture, uv0);\n    o *= color;\n    return o;\n  }\nout vec4 cc_FragColor;\nvoid main() { cc_FragColor = frag(); }\n`
        },
        "glsl1": {
          "vert": `\n  precision mediump float;\n  \n  uniform vec4 cc_time;\n  uniform vec4 cc_screenSize;\n  uniform vec4 cc_screenScale;\n  uniform mat4 cc_matView;\n  uniform mat4 cc_matViewInv;\n  uniform mat4 cc_matProj;\n  uniform mat4 cc_matProjInv;\n  uniform mat4 cc_matViewProj;\n  uniform mat4 cc_matViewProjInv;\n  uniform vec4 cc_cameraPos;\n  attribute vec3 a_position;\n  attribute vec2 a_texCoord;\n  attribute vec4 a_color;\n  varying vec2 uv0;\n  varying vec4 color;\n  vec4 vert () {\n    vec4 pos = vec4(a_position, 1);\n    pos = cc_matViewProj * pos;\n    uv0 = a_texCoord;\n    color = a_color;\n    return pos;\n  }\nvoid main() { gl_Position = vert(); }\n`,
          "frag": `\n  precision mediump float;\n  varying vec2 uv0;\n  varying vec4 color;\n  uniform sampler2D mainTexture;\n  vec4 frag () {\n    vec4 o = vec4(1, 1, 1, 1);\n    o *= texture2D(mainTexture, uv0);\n    o *= color;\n    return o;\n  }\nvoid main() { gl_FragColor = frag(); }\n`
        },
        "defines": [],
        "blocks": [],
        "samplers": [
          {"name":"mainTexture", "type":29, "count":1, "defines":[], "binding":0}
        ],
        "dependencies": {}
      }
    ]
  },
  {
<<<<<<< HEAD
    "name": "builtin-tonemap",
    "techniques": [
      {"name":"tonemap", "passes":[{"depthStencilState":{"depthTest":false, "depthWrite":false}, "program":"builtin-tonemap|tonemap-vs:vert|tonemap-fs:frag", "properties":{"u_texSampler":{"type":29, "sampler":{"minFilter":2, "magFilter":2, "mipFilter":0}}}}]}
    ],
    "shaders": [
      {
        "name": "builtin-tonemap|tonemap-vs:vert|tonemap-fs:frag",
        "glsl3": {
          "vert": `\n  precision mediump float;\n  \n#define PI 3.14159265359\n#define PI2 6.28318530718\n#define EPSILON 1e-6\n#define LOG2 1.442695\n#define saturate(a) clamp( a, 0.0, 1.0 )\nvec2 ScreenSpaceTexCoord(vec2 pos) {\n	return pos * 0.5 + 0.5;\n}\n  \nuniform CCGlobal {\n  \n  vec4 cc_time; \n  vec4 cc_screenSize; \n  vec4 cc_screenScale; \n  \n  mat4 cc_matView;\n  mat4 cc_matViewInv;\n  mat4 cc_matProj;\n  mat4 cc_matProjInv;\n  mat4 cc_matViewProj;\n  mat4 cc_matViewProjInv;\n  vec4 cc_cameraPos; \n};\n  in vec2 a_position;\n  in vec2 a_texCoord;\n  out vec2 v_uv;\n  vec4 vert () {\n    vec4 pos = vec4(a_position, 0, 1);\n    v_uv = a_texCoord * cc_screenScale.xy;\n    return pos;\n  }\nvoid main() { gl_Position = vert(); }\n`,
          "frag": `\n  precision mediump float;\n  in vec2 v_uv;\n  uniform sampler2D u_texSampler;\n  vec4 frag () {\n    vec4 o = texture(u_texSampler, v_uv);\n    return o;\n  }\nout vec4 cc_FragColor;\nvoid main() { cc_FragColor = frag(); }\n`
        },
        "glsl1": {
          "vert": `\n  precision mediump float;\n  \n#define PI 3.14159265359\n#define PI2 6.28318530718\n#define EPSILON 1e-6\n#define LOG2 1.442695\n#define saturate(a) clamp( a, 0.0, 1.0 )\nvec2 ScreenSpaceTexCoord(vec2 pos) {\n	return pos * 0.5 + 0.5;\n}\n  \n  uniform vec4 cc_time;\n  uniform vec4 cc_screenSize;\n  uniform vec4 cc_screenScale;\n  uniform mat4 cc_matView;\n  uniform mat4 cc_matViewInv;\n  uniform mat4 cc_matProj;\n  uniform mat4 cc_matProjInv;\n  uniform mat4 cc_matViewProj;\n  uniform mat4 cc_matViewProjInv;\n  uniform vec4 cc_cameraPos;\n  attribute vec2 a_position;\n  attribute vec2 a_texCoord;\n  varying vec2 v_uv;\n  vec4 vert () {\n    vec4 pos = vec4(a_position, 0, 1);\n    v_uv = a_texCoord * cc_screenScale.xy;\n    return pos;\n  }\nvoid main() { gl_Position = vert(); }\n`,
          "frag": `\n  precision mediump float;\n  varying vec2 v_uv;\n  uniform sampler2D u_texSampler;\n  vec4 frag () {\n    vec4 o = texture2D(u_texSampler, v_uv);\n    return o;\n  }\nvoid main() { gl_FragColor = frag(); }\n`
        },
        "defines": [],
        "blocks": [],
        "samplers": [
          {"name":"u_texSampler", "type":29, "count":1, "defines":[], "binding":0}
        ],
        "dependencies": {}
      }
    ]
  },
  {
    "name": "builtin-unlit",
    "techniques": [
      {"name":"opaque", "passes":[{"program":"builtin-unlit|unlit-vs:vert|unlit-fs:frag", "properties":{"color":{"type":17, "value":[1, 1, 1, 1]}, "tilingOffset":{"type":16, "value":[1, 1, 0, 0]}, "mainTexture":{"type":29, "value":"grey"}}}]}
    ],
    "shaders": [
      {
=======
    "name": "builtin-unlit",
    "techniques": [
      {"name":"opaque", "passes":[{"program":"builtin-unlit|unlit-vs:vert|unlit-fs:frag", "properties":{"color":{"type":17, "value":[1, 1, 1, 1]}, "tilingOffset":{"type":16, "value":[1, 1, 0, 0]}, "mainTexture":{"type":29, "value":"grey"}}}]}
    ],
    "shaders": [
      {
>>>>>>> 5236729e
        "name": "builtin-unlit|unlit-vs:vert|unlit-fs:frag",
        "glsl3": {
          "vert": `\n  precision mediump float;\n  \nuniform CCGlobal {\n  \n  vec4 cc_time; \n  vec4 cc_screenSize; \n  vec4 cc_screenScale; \n  \n  mat4 cc_matView;\n  mat4 cc_matViewInv;\n  mat4 cc_matProj;\n  mat4 cc_matProjInv;\n  mat4 cc_matViewProj;\n  mat4 cc_matViewProjInv;\n  vec4 cc_cameraPos; \n};\n  \nuniform CCLocal {\n  mat4 cc_matWorld;\n  mat4 cc_matWorldIT;\n};\n  #if CC_USE_SKINNING\n    \nin vec4 a_weights;\nin vec4 a_joints;\nuniform CCSkinning {\n  mat4 cc_matJoint[128];\n  vec4 cc_jointsTextureSize;\n};\n#if CC_USE_JOINTS_TEXTURE\nuniform sampler2D cc_jointsTexture;\nmat4 getBoneMatrix(const in float i) {\n  float size = cc_jointsTextureSize.x;\n  float j = i * 4.0;\n  float x = mod(j, size);\n  float y = floor(j / size);\n  float dx = 1.0 / size;\n  float dy = 1.0 / size;\n  y = dy * (y + 0.5);\n  vec4 v1 = texture(cc_jointsTexture, vec2(dx * (x + 0.5), y));\n  vec4 v2 = texture(cc_jointsTexture, vec2(dx * (x + 1.5), y));\n  vec4 v3 = texture(cc_jointsTexture, vec2(dx * (x + 2.5), y));\n  vec4 v4 = texture(cc_jointsTexture, vec2(dx * (x + 3.5), y));\n  return mat4(v1, v2, v3, v4);\n}\n#else\nmat4 getBoneMatrix(const in float i) {\n  return cc_matJoint[int(i)];\n}\n#endif\nmat4 skinMatrix() {\n  return\n    getBoneMatrix(a_joints.x) * a_weights.x +\n    getBoneMatrix(a_joints.y) * a_weights.y +\n    getBoneMatrix(a_joints.z) * a_weights.z +\n    getBoneMatrix(a_joints.w) * a_weights.w;\n}\nvoid skinVertex(inout vec4 a1) {\n  mat4 m = skinMatrix();\n  a1 = m * a1;\n}\nvoid skinVertex(inout vec4 a1, inout vec4 a2) {\n  mat4 m = skinMatrix();\n  a1 = m * a1;\n  a2 = m * a2;\n}\nvoid skinVertex(inout vec4 a1, inout vec4 a2, inout vec4 a3) {\n  mat4 m = skinMatrix();\n  a1 = m * a1;\n  a2 = m * a2;\n  a3 = m * a3;\n}\n  #endif\n  in vec3 a_position;\n  #if USE_TEXTURE\n    in vec2 a_texCoord;\n    out vec2 uv0;\n    uniform TexCoords {\n      vec4 tilingOffset;\n    };\n  #endif\n  vec4 vert () {\n    vec4 pos = vec4(a_position, 1);\n    #if CC_USE_SKINNING\n      skinVertex(pos);\n    #endif\n    pos = cc_matViewProj * cc_matWorld * pos;\n    #if USE_TEXTURE\n      uv0 = a_texCoord * tilingOffset.xy + tilingOffset.zw;\n    #endif\n    return pos;\n  }\nvoid main() { gl_Position = vert(); }\n`,
          "frag": `\n  precision mediump float;\n  #if USE_TEXTURE\n    in vec2 uv0;\n    uniform sampler2D mainTexture;\n  #endif\n  #if USE_COLOR\n    uniform Constant {\n      vec4 color;\n    };\n  #endif\n  vec4 frag () {\n    vec4 o = vec4(1, 1, 1, 1);\n    #if USE_TEXTURE\n      o *= texture(mainTexture, uv0);\n    #endif\n    #if USE_COLOR\n      o *= color;\n    #endif\n    return o;\n  }\nout vec4 cc_FragColor;\nvoid main() { cc_FragColor = frag(); }\n`
        },
        "glsl1": {
          "vert": `\n  precision mediump float;\n  \n  uniform vec4 cc_time;\n  uniform vec4 cc_screenSize;\n  uniform vec4 cc_screenScale;\n  uniform mat4 cc_matView;\n  uniform mat4 cc_matViewInv;\n  uniform mat4 cc_matProj;\n  uniform mat4 cc_matProjInv;\n  uniform mat4 cc_matViewProj;\n  uniform mat4 cc_matViewProjInv;\n  uniform vec4 cc_cameraPos;\n  \n  uniform mat4 cc_matWorld;\n  uniform mat4 cc_matWorldIT;\n  #if CC_USE_SKINNING\n    \nattribute vec4 a_weights;\nattribute vec4 a_joints;\n  uniform mat4 cc_matJoint[128];\n  uniform vec4 cc_jointsTextureSize;\n#if CC_USE_JOINTS_TEXTURE\nuniform sampler2D cc_jointsTexture;\nmat4 getBoneMatrix(const in float i) {\n  float size = cc_jointsTextureSize.x;\n  float j = i * 4.0;\n  float x = mod(j, size);\n  float y = floor(j / size);\n  float dx = 1.0 / size;\n  float dy = 1.0 / size;\n  y = dy * (y + 0.5);\n  vec4 v1 = texture2D(cc_jointsTexture, vec2(dx * (x + 0.5), y));\n  vec4 v2 = texture2D(cc_jointsTexture, vec2(dx * (x + 1.5), y));\n  vec4 v3 = texture2D(cc_jointsTexture, vec2(dx * (x + 2.5), y));\n  vec4 v4 = texture2D(cc_jointsTexture, vec2(dx * (x + 3.5), y));\n  return mat4(v1, v2, v3, v4);\n}\n#else\nmat4 getBoneMatrix(const in float i) {\n  return cc_matJoint[int(i)];\n}\n#endif\nmat4 skinMatrix() {\n  return\n    getBoneMatrix(a_joints.x) * a_weights.x +\n    getBoneMatrix(a_joints.y) * a_weights.y +\n    getBoneMatrix(a_joints.z) * a_weights.z +\n    getBoneMatrix(a_joints.w) * a_weights.w;\n}\nvoid skinVertex(inout vec4 a1) {\n  mat4 m = skinMatrix();\n  a1 = m * a1;\n}\nvoid skinVertex(inout vec4 a1, inout vec4 a2) {\n  mat4 m = skinMatrix();\n  a1 = m * a1;\n  a2 = m * a2;\n}\nvoid skinVertex(inout vec4 a1, inout vec4 a2, inout vec4 a3) {\n  mat4 m = skinMatrix();\n  a1 = m * a1;\n  a2 = m * a2;\n  a3 = m * a3;\n}\n  #endif\n  attribute vec3 a_position;\n  #if USE_TEXTURE\n    attribute vec2 a_texCoord;\n    varying vec2 uv0;\n      uniform vec4 tilingOffset;\n  #endif\n  vec4 vert () {\n    vec4 pos = vec4(a_position, 1);\n    #if CC_USE_SKINNING\n      skinVertex(pos);\n    #endif\n    pos = cc_matViewProj * cc_matWorld * pos;\n    #if USE_TEXTURE\n      uv0 = a_texCoord * tilingOffset.xy + tilingOffset.zw;\n    #endif\n    return pos;\n  }\nvoid main() { gl_Position = vert(); }\n`,
          "frag": `\n  precision mediump float;\n  #if USE_TEXTURE\n    varying vec2 uv0;\n    uniform sampler2D mainTexture;\n  #endif\n  #if USE_COLOR\n      uniform vec4 color;\n  #endif\n  vec4 frag () {\n    vec4 o = vec4(1, 1, 1, 1);\n    #if USE_TEXTURE\n      o *= texture2D(mainTexture, uv0);\n    #endif\n    #if USE_COLOR\n      o *= color;\n    #endif\n    return o;\n  }\nvoid main() { gl_FragColor = frag(); }\n`
        },
        "defines": [
          {"name":"CC_USE_SKINNING", "type":"boolean", "defines":[]},
          {"name":"CC_USE_JOINTS_TEXTURE", "type":"boolean", "defines":["CC_USE_SKINNING"]},
          {"name":"USE_TEXTURE", "type":"boolean", "defines":[]},
          {"name":"USE_COLOR", "type":"boolean", "defines":[]}
        ],
        "blocks": [
          {"name": "TexCoords", "size": 16, "defines": ["USE_TEXTURE"], "binding": 0, "members": [
            {"name":"tilingOffset", "type":16, "count":1, "size":16}
          ]},
          {"name": "Constant", "size": 16, "defines": ["USE_COLOR"], "binding": 1, "members": [
            {"name":"color", "type":16, "count":1, "size":16}
          ]}
        ],
        "samplers": [
          {"name":"mainTexture", "type":29, "count":1, "defines":["USE_TEXTURE"], "binding":2}
        ],
        "dependencies": {}
      }
    ]
  }
];<|MERGE_RESOLUTION|>--- conflicted
+++ resolved
@@ -3,11 +3,7 @@
   {
     "name": "builtin-particle",
     "techniques": [
-<<<<<<< HEAD
-      {"name":"add", "passes":[{"rasterizerState":{"cullMode":0}, "depthStencilState":{"depthTest":true, "depthWrite":false}, "blendState":{"targets":[{"blend":true, "blendSrc":2, "blendDst":8, "blendSrcAlpha":2, "blendDstAlpha":8}]}, "program":"builtin-particle|particle-vs-legacy:lpvs_main|tinted-fs:add", "properties":{"mainTexture":{"type":29, "value":"grey"}, "mainTiling":{"type":14, "value":[1, 1]}, "mainOffset":{"type":14, "value":[0, 0]}, "frameTile":{"type":14, "value":[1, 1]}, "velocityScale":{"type":13, "value":[0]}, "lengthScale":{"type":13, "value":[0]}, "tintColor":{"type":17, "value":[0.5, 0.5, 0.5, 0.5]}}}]}
-=======
       {"name":"add", "passes":[{"rasterizerState":{"cullMode":0}, "depthStencilState":{"depthTest":true, "depthWrite":false}, "blendState":{"targets":[{"blend":true, "blendSrc":2, "blendDst":8, "blendSrcAlpha":2, "blendDstAlpha":8}]}, "program":"builtin-particle|particle-vs-legacy:lpvs_main|tinted-fs:add", "properties":{"mainTexture":{"type":29, "value":"grey"}, "mainTiling_Offset":{"type":16, "value":[1, 1, 0, 0]}, "frameTile_velLenScale":{"type":16, "value":[1, 1, 0, 0]}, "tintColor":{"type":17, "value":[0.5, 0.5, 0.5, 0.5]}}}]}
->>>>>>> 5236729e
     ],
     "shaders": [
       {
@@ -73,11 +69,7 @@
   {
     "name": "builtin-sprite",
     "techniques": [
-<<<<<<< HEAD
-      {"passes":[{"depthStencilState":{"depthTest":true, "depthWrite":false}, "blendState":{"targets":[{"blend":true, "blendSrc":2, "blendDst":4, "blendDstAlpha":4}]}, "program":"builtin-sprite|sprite-vs:vert|sprite-fs:frag", "properties":{"mainTexture":{"type":29, "value":"white"}}}]}
-=======
       {"passes":[{"depthStencilState":{"depthTest":true, "depthWrite":false}, "blendState":{"targets":[{"blend":true, "blendSrc":2, "blendDst":4, "blendDstAlpha":4}]}, "program":"builtin-sprite|sprite-vs:vert|sprite-fs:frag", "properties":{"mainTexture":{"type":29, "value":"white"}}, "priority":244}]}
->>>>>>> 5236729e
     ],
     "shaders": [
       {
@@ -100,7 +92,6 @@
     ]
   },
   {
-<<<<<<< HEAD
     "name": "builtin-tonemap",
     "techniques": [
       {"name":"tonemap", "passes":[{"depthStencilState":{"depthTest":false, "depthWrite":false}, "program":"builtin-tonemap|tonemap-vs:vert|tonemap-fs:frag", "properties":{"u_texSampler":{"type":29, "sampler":{"minFilter":2, "magFilter":2, "mipFilter":0}}}}]}
@@ -132,14 +123,6 @@
     ],
     "shaders": [
       {
-=======
-    "name": "builtin-unlit",
-    "techniques": [
-      {"name":"opaque", "passes":[{"program":"builtin-unlit|unlit-vs:vert|unlit-fs:frag", "properties":{"color":{"type":17, "value":[1, 1, 1, 1]}, "tilingOffset":{"type":16, "value":[1, 1, 0, 0]}, "mainTexture":{"type":29, "value":"grey"}}}]}
-    ],
-    "shaders": [
-      {
->>>>>>> 5236729e
         "name": "builtin-unlit|unlit-vs:vert|unlit-fs:frag",
         "glsl3": {
           "vert": `\n  precision mediump float;\n  \nuniform CCGlobal {\n  \n  vec4 cc_time; \n  vec4 cc_screenSize; \n  vec4 cc_screenScale; \n  \n  mat4 cc_matView;\n  mat4 cc_matViewInv;\n  mat4 cc_matProj;\n  mat4 cc_matProjInv;\n  mat4 cc_matViewProj;\n  mat4 cc_matViewProjInv;\n  vec4 cc_cameraPos; \n};\n  \nuniform CCLocal {\n  mat4 cc_matWorld;\n  mat4 cc_matWorldIT;\n};\n  #if CC_USE_SKINNING\n    \nin vec4 a_weights;\nin vec4 a_joints;\nuniform CCSkinning {\n  mat4 cc_matJoint[128];\n  vec4 cc_jointsTextureSize;\n};\n#if CC_USE_JOINTS_TEXTURE\nuniform sampler2D cc_jointsTexture;\nmat4 getBoneMatrix(const in float i) {\n  float size = cc_jointsTextureSize.x;\n  float j = i * 4.0;\n  float x = mod(j, size);\n  float y = floor(j / size);\n  float dx = 1.0 / size;\n  float dy = 1.0 / size;\n  y = dy * (y + 0.5);\n  vec4 v1 = texture(cc_jointsTexture, vec2(dx * (x + 0.5), y));\n  vec4 v2 = texture(cc_jointsTexture, vec2(dx * (x + 1.5), y));\n  vec4 v3 = texture(cc_jointsTexture, vec2(dx * (x + 2.5), y));\n  vec4 v4 = texture(cc_jointsTexture, vec2(dx * (x + 3.5), y));\n  return mat4(v1, v2, v3, v4);\n}\n#else\nmat4 getBoneMatrix(const in float i) {\n  return cc_matJoint[int(i)];\n}\n#endif\nmat4 skinMatrix() {\n  return\n    getBoneMatrix(a_joints.x) * a_weights.x +\n    getBoneMatrix(a_joints.y) * a_weights.y +\n    getBoneMatrix(a_joints.z) * a_weights.z +\n    getBoneMatrix(a_joints.w) * a_weights.w;\n}\nvoid skinVertex(inout vec4 a1) {\n  mat4 m = skinMatrix();\n  a1 = m * a1;\n}\nvoid skinVertex(inout vec4 a1, inout vec4 a2) {\n  mat4 m = skinMatrix();\n  a1 = m * a1;\n  a2 = m * a2;\n}\nvoid skinVertex(inout vec4 a1, inout vec4 a2, inout vec4 a3) {\n  mat4 m = skinMatrix();\n  a1 = m * a1;\n  a2 = m * a2;\n  a3 = m * a3;\n}\n  #endif\n  in vec3 a_position;\n  #if USE_TEXTURE\n    in vec2 a_texCoord;\n    out vec2 uv0;\n    uniform TexCoords {\n      vec4 tilingOffset;\n    };\n  #endif\n  vec4 vert () {\n    vec4 pos = vec4(a_position, 1);\n    #if CC_USE_SKINNING\n      skinVertex(pos);\n    #endif\n    pos = cc_matViewProj * cc_matWorld * pos;\n    #if USE_TEXTURE\n      uv0 = a_texCoord * tilingOffset.xy + tilingOffset.zw;\n    #endif\n    return pos;\n  }\nvoid main() { gl_Position = vert(); }\n`,
