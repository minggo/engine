--- conflicted
+++ resolved
@@ -9,11 +9,7 @@
 import { Material } from '../core/assets/material';
 import { RenderingSubMesh } from '../core/assets/mesh';
 import { Component } from '../core/components';
-<<<<<<< HEAD
-import { ccclass, disallowMultiple, executeInEditMode, property } from '../core/data/class-decorator';
-=======
-import { ccclass, disallowMultiple, executeInEditMode, help, menu, property } from '../core/data/class-decorator';
->>>>>>> 9efb5955
+import { ccclass, disallowMultiple, executeInEditMode, help, property } from '../core/data/class-decorator';
 import { director } from '../core/director';
 import { GFXBuffer } from '../core/gfx/buffer';
 import { GFXAttributeName, GFXBufferUsageBit, GFXFormat, GFXMemoryUsageBit, GFXPrimitiveMode } from '../core/gfx/define';
@@ -690,7 +686,7 @@
         visible: true,
         animatable: false,
     })
-    protected _layers: Array<TerrainLayer|null> = [];
+    protected _layers: (TerrainLayer|null)[] = [];
 
     @property({
         visible: false,
